[package]
name = "tracing-tower"
version = "0.1.0"
authors = ["Eliza Weisman <eliza@buoyant.io>"]
edition = "2018"
repository = "https://github.com/tokio-rs/tracing"
homepage = "https://tokio.rs"
documentation = "https://docs.rs/tracing-tower/0.1.0/tracing_tower"
description = """
Compatibility with the `tower` ecosystem.
"""
categories = [
    "development-tools::debugging",
    "development-tools::profiling",
    "asynchronous",
]
keywords = ["logging", "tracing"]
license = "MIT"

[features]
default = ["tower-layer", "tower-util", "http"]

[dependencies]
tracing = "0.1"
tracing-futures = { version = "0.0.1-alpha.1", path = "../tracing-futures" }
futures = "0.1"
tower-service = "0.2"
tower-layer = { version = "0.1", optional = true }
tower-util = { version = "0.1", optional = true }
http = { version = "0.1", optional = true }

<<<<<<< HEAD
[dev-dependencies]
bytes = "0.4"
h2 = "0.1.11"
tower-h2 = { git = "https://github.com/tower-rs/tower-h2.git" }
string = { git = "https://github.com/carllerche/string" }
hyper = "0.12"
futures = "0.1"
tokio = "0.1"
tokio-current-thread = "0.1.1"
tokio-connect = { git = "https://github.com/carllerche/tokio-connect" }
tokio-io = "0.1"
tokio-tcp = "0.1"
tokio-buf = "0.1"
tower = "0.1"
tower-hyper = "0.1"
tower-http-util = "0.1"
tracing-subscriber = { version = "0.1", path = "../tracing-subscriber" }
rand = "0.7"

=======
>>>>>>> 4ce55e67
[badges]
azure-devops = { project = "tracing/tracing", pipeline = "tokio-rs.tracing", build = "1" }
maintenance = { status = "experimental" }<|MERGE_RESOLUTION|>--- conflicted
+++ resolved
@@ -29,28 +29,6 @@
 tower-util = { version = "0.1", optional = true }
 http = { version = "0.1", optional = true }
 
-<<<<<<< HEAD
-[dev-dependencies]
-bytes = "0.4"
-h2 = "0.1.11"
-tower-h2 = { git = "https://github.com/tower-rs/tower-h2.git" }
-string = { git = "https://github.com/carllerche/string" }
-hyper = "0.12"
-futures = "0.1"
-tokio = "0.1"
-tokio-current-thread = "0.1.1"
-tokio-connect = { git = "https://github.com/carllerche/tokio-connect" }
-tokio-io = "0.1"
-tokio-tcp = "0.1"
-tokio-buf = "0.1"
-tower = "0.1"
-tower-hyper = "0.1"
-tower-http-util = "0.1"
-tracing-subscriber = { version = "0.1", path = "../tracing-subscriber" }
-rand = "0.7"
-
-=======
->>>>>>> 4ce55e67
 [badges]
 azure-devops = { project = "tracing/tracing", pipeline = "tokio-rs.tracing", build = "1" }
 maintenance = { status = "experimental" }