# tracing

Application-level tracing for Rust.

[![Crates.io][crates-badge]][crates-url]
[![Documentation][docs-badge]][docs-url]
[![Documentation (master)][docs-master-badge]][docs-master-url]
[![MIT licensed][mit-badge]][mit-url]
[![Build Status][actions-badge]][actions-url]
[![Discord chat][discord-badge]][discord-url]

[crates-badge]: https://img.shields.io/crates/v/tracing.svg
[crates-url]: https://crates.io/crates/tracing
[docs-badge]: https://docs.rs/tracing/badge.svg
[docs-url]: https://docs.rs/tracing
[docs-master-badge]: https://img.shields.io/badge/docs-master-blue
[docs-master-url]: https://tracing-rs.netlify.com
[mit-badge]: https://img.shields.io/badge/license-MIT-blue.svg
[mit-url]: LICENSE
[actions-badge]: https://github.com/tokio-rs/tracing/workflows/CI/badge.svg
[actions-url]:https://github.com/tokio-rs/tracing/actions?query=workflow%3ACI
[discord-badge]: https://img.shields.io/discord/500028886025895936?logo=discord&label=discord&logoColor=white
[discord-url]: https://discord.gg/EeF3cQw

[Website](https://tokio.rs) |
[Chat](https://discord.gg/EeF3cQw) | [Documentation (master branch)](https://tracing-rs.netlify.com/)

## Overview

`tracing` is a framework for instrumenting Rust programs to collect
structured, event-based diagnostic information. `tracing` is maintained by the
Tokio project, but does _not_ require the `tokio` runtime to be used.

## Usage

### In Applications

In order to record trace events, executables have to use a `Subscriber`
implementation compatible with `tracing`. A `Subscriber` implements a way of
collecting trace data, such as by logging it to standard output.
[`tracing-subscriber`][tracing-subscriber-docs]'s [`fmt` module][fmt] provides
a subscriber for logging traces with reasonable defaults. Additionally,
`tracing-subscriber` is able to consume messages emitted by `log`-instrumented
libraries and modules.

To use `tracing-subscriber`, add the following to your `Cargo.toml`:

```toml
[dependencies]
tracing = "0.1"
tracing-subscriber = "0.2"
```

Then create and install a `Subscriber`, for example using [`init()`]:

```rust
use tracing::info;
use tracing_subscriber;

fn main() {
    // install global subscriber configured based on RUST_LOG envvar.
    tracing_subscriber::init()

    let number_of_yaks = 3;
    // this creates a new event, outside of any spans.
    info!(number_of_yaks, "preparing to shave yaks");

    let number_shaved = yak_shave::shave_all(number_of_yaks);
    info!(
        all_yaks_shaved = number_shaved == number_of_yaks,
        "yak shaving completed."
    );
}
```

<<<<<<< HEAD
Using `init()` calls [`set_global_default()`] so this subscriber will be used
as the default in all threads for the remainder of the duration of the
program, similar to how loggers work in the `log` crate.
=======
[tracing-subscriber-docs]: https://docs.rs/tracing-subscriber/
[fmt]: https://docs.rs/tracing-subscriber/latest/tracing_subscriber/fmt/index.html
[`set_global_default`]: https://docs.rs/tracing/latest/tracing/subscriber/fn.set_global_default.html

This subscriber will be used as the default in all threads for the remainder of the duration
of the program, similar to how loggers work in the `log` crate.
>>>>>>> c0964d98

For more control, a subscriber can be built in stages and not set globally,
but instead used to locally override the default subscriber. For example:

```rust
use tracing::{info, Level};
use tracing_subscriber;

fn main() {
    let subscriber = tracing_subscriber::fmt()
        // filter spans/events with level TRACE or higher.
        .with_max_level(Level::TRACE)
        // build but do not install the subscriber.
        .finish();

    tracing::subscriber::with_default(subscriber, || {
        info!("This will be logged to stdout");
    });
    info!("This will _not_ be logged to stdout");
}
```

Any trace events generated outside the context of a subscriber will not be collected.

This approach allows trace data to be collected by multiple subscribers
within different contexts in the program. Note that the override only applies to the
currently executing thread; other threads will not see the change from with_default.

Once a subscriber has been set, instrumentation points may be added to the
executable using the `tracing` crate's macros.

[`tracing-subscriber`]: https://docs.rs/tracing-subscriber/
[fmt]: https://docs.rs/tracing-subscriber/latest/tracing_subscriber/fmt/index.html
[`init()`]: https://docs.rs/tracing-subscriber/latest/tracing_subscriber/fmt/fn.init.html
[`set_global_default()`]: https://docs.rs/tracing/latest/tracing/subscriber/fn.set_global_default.html

### In Libraries

Libraries should only rely on the `tracing` crate and use the provided macros
and types to collect whatever information might be useful to downstream consumers.

```rust
use std::{error::Error, io};
use tracing::{debug, error, info, span, warn, Level};

// the `#[tracing::instrument]` attribute creates and enters a span
// every time the instrumented function is called. The span is named after the
// the function or method. Parameters passed to the function are recorded as fields.
#[tracing::instrument]
pub fn shave(yak: usize) -> Result<(), Box<dyn Error + 'static>> {
    // this creates an event at the DEBUG level with two fields:
    // - `excitement`, with the key "excitement" and the value "yay!"
    // - `message`, with the key "message" and the value "hello! I'm gonna shave a yak."
    //
    // unlike other fields, `message`'s shorthand initialization is just the string itself.
    debug!(excitement = "yay!", "hello! I'm gonna shave a yak.");
    if yak == 3 {
        warn!("could not locate yak!");
        // note that this is intended to demonstrate `tracing`'s features, not idiomatic
        // error handling! in a library or application, you should consider returning
        // a dedicated `YakError`. libraries like snafu or thiserror make this easy.
        return Err(io::Error::new(io::ErrorKind::Other, "shaving yak failed!").into());
    } else {
        debug!("yak shaved successfully");
    }
    Ok(())
}

pub fn shave_all(yaks: usize) -> usize {
    // Constructs a new span named "shaving_yaks" at the TRACE level,
    // and a field whose key is "yaks". This is equivalent to writing:
    //
    // let span = span!(Level::TRACE, "shaving_yaks", yaks = yaks);
    //
    // local variables (`yaks`) can be used as field values
    // without an assignment, similar to struct initializers.
    let span = span!(Level::TRACE, "shaving_yaks", yaks);
    let _enter = span.enter();

    info!("shaving yaks");

    let mut yaks_shaved = 0;
    for yak in 1..=yaks {
        let res = shave(yak);
        debug!(yak, shaved = res.is_ok());

        if let Err(ref error) = res {
            // Like spans, events can also use the field initialization shorthand.
            // In this instance, `yak` is the field being initalized.
            error!(yak, error = error.as_ref(), "failed to shave yak!");
        } else {
            yaks_shaved += 1;
        }
        debug!(yaks_shaved);
    }

    yaks_shaved
}
```

```toml
[dependencies]
tracing = "0.1"
```

Note: Libraries should *NOT* install a subscriber by using a method than calls
[`set_global_default()`], as this will cause conflicts when executables try to
set the default later.

### In Asynchronous Code

<<<<<<< HEAD
To trace `async fn`s, the preferred method is using the [`#[instrument]`] attribute:

```rust
use tracing::{info, instrument};
use tokio::{io::AsyncWriteExt, net::TcpStream};
use std::io;

#[instrument]
async fn write(stream: &mut TcpStream) -> io::Result<usize> {
    let result = stream.write(b"hello world\n").await;
    info!("wrote to stream; success={:?}", result.is_ok());
    result
}
```

The [`tracing-futures`] crate must be specified as a dependency to enable
`async` support.

Special handling is needed for the general case of code using
[`std::future::Future`][std-future] or blocks with `async`/`await`, as the
=======
If you are instrumenting code that make use of
[`std::future::Future`][std-future] or async/await, be sure to use the
[tracing-futures][tracing-futures-docs] crate. This is needed because the
>>>>>>> c0964d98
following example _will not_ work:

```rust
async {
    let _s = span.enter();
    // ...
}
```

The span guard `_s` will not exit until the future generated by the `async` block is complete.
Since futures and spans can be entered and exited _multiple_ times without them completing,
the span remains entered for as long as the future exists, rather than being entered only when
it is polled, leading to very confusing and incorrect output.
For more details, see [the documentation on closing spans][closing].

This problem can be solved using the [`Future::instrument`] combinator:

```rust
use tracing_futures::Instrument;

let my_future = async {
    // ...
};

my_future
    .instrument(tracing::info_span!("my_future"))
    .await
```

`Future::instrument` attaches a span to the future, ensuring that the span's lifetime
is as long as the future's.

<<<<<<< HEAD
=======
The second, and preferred, option is through the [`#[instrument]`][instrument] attribute:

```rust
use tracing::{info, instrument};
use tokio::{io::AsyncWriteExt, net::TcpStream};
use std::io;

#[instrument]
async fn write(stream: &mut TcpStream) -> io::Result<usize> {
    let result = stream.write(b"hello world\n").await;
    info!("wrote to stream; success={:?}", result.is_ok());
    result
}
```

>>>>>>> c0964d98
Under the hood, the `#[instrument]` macro performs same the explicit span
attachment that `Future::instrument` does.

[std-future]: https://doc.rust-lang.org/stable/std/future/trait.Future.html
[tracing-futures-docs]: https://docs.rs/tracing-futures
[closing]: https://docs.rs/tracing/latest/tracing/span/index.html#closing-spans
[`Future::instrument`]: https://docs.rs/tracing-futures/latest/tracing_futures/trait.Instrument.html#method.instrument
<<<<<<< HEAD
[`#[instrument]`]: https://docs.rs/tracing/latest/tracing/attr.instrument.html
=======
[instrument]: https://docs.rs/tracing/0.1.13/tracing/attr.instrument.html
>>>>>>> c0964d98


## Getting Help

First, see if the answer to your question can be found in the API documentation.
If the answer is not there, there is an active community in
the [Tracing Discord channel][chat]. We would be happy to try to answer your
question. Last, if that doesn't work, try opening an [issue] with the question.

[chat]: https://discord.gg/EeF3cQw
[issue]: https://github.com/tokio-rs/tracing/issues/new

## Contributing

:balloon: Thanks for your help improving the project! We are so happy to have
you! We have a [contributing guide][guide] to help you get involved in the Tracing
project.

[guide]: CONTRIBUTING.md

## Project layout

The [`tracing`] crate contains the primary _instrumentation_ API, used for
instrumenting libraries and applications to emit trace data. The [`tracing-core`]
crate contains the _core_ API primitives on which the rest of `tracing` is
instrumented. Authors of trace subscribers may depend on `tracing-core`, which
guarantees a higher level of stability.

Additionally, this repository contains several compatibility and utility
libraries built on top of `tracing`. Some of these crates are in a pre-release
state, and are less stable than the `tracing` and `tracing-core` crates.

The crates included as part of Tracing are:

* [`tracing-futures`]: Utilities for instrumenting `futures`.
  ([crates.io][fut-crates]|[docs][fut-docs])

* [`tracing-macros`]: Experimental macros for emitting trace events (unstable).

* [`tracing-attributes`]: Procedural macro attributes for automatically
    instrumenting functions. ([crates.io][attr-crates]|[docs][attr-docs])

* [`tracing-log`]: Compatibility with the `log` crate (unstable).

* [`tracing-opentelemetry`]: Provides a layer that connects spans from multiple
  systems into a trace and emits them to [OpenTelemetry]-compatible distributed
  tracing systems for processing and visualization.
  ([crates.io][otel-crates]|[docs][otel-docs])

* [`tracing-serde`]: A compatibility layer for serializing trace data with
    `serde` (unstable).

* [`tracing-subscriber`]: Subscriber implementations, and utilities for
  implementing and composing `Subscriber`s.
  ([crates.io][sub-crates]|[docs][sub-docs])

* [`tracing-tower`]: Compatibility with the `tower` ecosystem (unstable).

* [`tracing-appender`]: Utilities for outputting tracing data, including a file appender
   and non-blocking writer. ([crates.io][app-crates]|[docs][app-docs])

* [`tracing-error`]: Provides `SpanTrace`, a type for instrumenting errors with
  tracing spans

* [`tracing-flame`]; Provides a layer for generating flame graphs based on
  tracing span entry / exit events.

* [`tracing-journald`]: Provides a layer for recording events to the
  Linux `journald` service, preserving structured data.

[`tracing`]: tracing
[`tracing-core`]: tracing-core
[`tracing-futures`]: tracing-futures
[`tracing-macros`]: tracing-macros
[`tracing-attributes`]: tracing-attributes
[`tracing-log`]: tracing-log
[`tracing-opentelemetry`]: tracing-opentelemetry
[`tracing-serde`]: tracing-serde
[`tracing-subscriber`]: tracing-subscriber
[`tracing-tower`]: tracing-tower
[`tracing-appender`]: tracing-appender
[`tracing-error`]: tracing-error
[`tracing-flame`]: tracing-flame
[`tracing-journald`]: tracing-journald

[fut-crates]: https://crates.io/crates/tracing-futures
[fut-docs]: https://docs.rs/tracing-futures

[attr-crates]: https://crates.io/crates/tracing-attributes
[attr-docs]: https://docs.rs/tracing-attributes

[sub-crates]: https://crates.io/crates/tracing-subscriber
[sub-docs]: https://docs.rs/tracing-subscriber

[otel-crates]: https://crates.io/crates/tracing-opentelemetry
[otel-docs]: https://docs.rs/tracing-opentelemetry
[OpenTelemetry]: https://opentelemetry.io/

[app-crates]: https://crates.io/crates/tracing-appender
[app-docs]: https://docs.rs/tracing-appender

## Related Crates

In addition to this repository, here are also several third-party crates which
are not maintained by the `tokio` project. These include:

- [`tracing-timing`] implements inter-event timing metrics on top of `tracing`.
  It provides a subscriber that records the time elapsed between pairs of
  `tracing` events and generates histograms.
- [`tracing-honeycomb`] Provides a layer that reports traces spanning multiple machines to [honeycomb.io]. Backed by [`tracing-distributed`].
- [`tracing-distributed`] Provides a generic implementation of a layer that reports traces spanning multiple machines to some backend.
- [`tracing-actix`] provides `tracing` integration for the `actix` actor
  framework.
- [`tracing-gelf`] implements a subscriber for exporting traces in Greylog
  GELF format.
- [`tracing-coz`] provides integration with the [coz] causal profiler
  (Linux-only).
- [`tracing-bunyan-formatter`] provides a layer implementation that reports events and spans in [bunyan] format, enriched with timing information.
- [`tide-tracing`] provides a [tide] middleware to trace all incoming requests and responses.
- [`color-spantrace`] provides a formatter for rendering span traces in the
  style of `color-backtrace`
- [`color-eyre`] provides customized panic and eyre report handlers for
  `eyre::Report` for capturing span traces and backtraces with new errors and
  pretty printing them.
- [`spandoc`] provides a proc macro for constructing spans from doc comments
  _inside_ of functions.
- [`tracing-wasm`] provides a `Subscriber`/`Layer` implementation that reports
  events and spans via browser `console.log` and [User Timing API (`window.performance`)].

(if you're the maintainer of a `tracing` ecosystem crate not in this list,
please let us know!)

[`tracing-timing`]: https://crates.io/crates/tracing-timing
[`tracing-honeycomb`]: https://crates.io/crates/tracing-honeycomb
[`tracing-distributed`]: https://crates.io/crates/tracing-distributed
[honeycomb.io]: https://www.honeycomb.io/
[`tracing-actix`]: https://crates.io/crates/tracing-actix
[`tracing-gelf`]: https://crates.io/crates/tracing-gelf
[`tracing-coz`]: https://crates.io/crates/tracing-coz
[coz]: https://github.com/plasma-umass/coz
[`tracing-bunyan-formatter`]: https://crates.io/crates/tracing-bunyan-formatter
[`tide-tracing`]: https://crates.io/crates/tide-tracing
[tide]: https://crates.io/crates/tide
[bunyan]: https://github.com/trentm/node-bunyan
[`color-spantrace`]: https://docs.rs/color-spantrace
[`color-eyre`]: https://docs.rs/color-eyre
[`spandoc`]: https://docs.rs/spandoc
[`tracing-wasm`]: https://docs.rs/tracing-wasm
[User Timing API (`window.performance`)]: https://developer.mozilla.org/en-US/docs/Web/API/User_Timing_API

**Note:** that some of the ecosystem crates are currently unreleased and
undergoing active development. They may be less stable than `tracing` and
`tracing-core`.

## External Resources

This is a list of links to blog posts, conference talks, and tutorials about
Tracing.

#### Blog Posts

* [Diagnostics with Tracing][tokio-blog-2019-08] on the Tokio blog, August 2019

[tokio-blog-2019-08]: https://tokio.rs/blog/2019-08-tracing/

#### Talks

* [Bay Area Rust Meetup talk and Q&A][bay-rust-2018-03], March 2018
* [RustConf 2019 talk][rust-conf-2019-08-video] and [slides][rust-conf-2019-08-slides], August 2019
* [Are we observable yet? @ RustyDays talk][rusty-days-2020-08-video] and [slides][rusty-days-2020-08-slides], August 2020

[bay-rust-2018-03]: https://www.youtube.com/watch?v=j_kXRg3zlec
[rust-conf-2019-08-video]: https://www.youtube.com/watch?v=JjItsfqFIdo
[rust-conf-2019-08-slides]: https://www.elizas.website/slides/rustconf-8-2019.pdf
[rusty-days-2020-08-video]: https://youtu.be/HtKnLiFwHJM
[rusty-days-2020-08-slides]: https://docs.google.com/presentation/d/1zrxJs7fJgQ29bKfnAll1bYTo9cYZxsCZUwDDtyp5Fak/edit?usp=sharing

Help us expand this list! If you've written or spoken about Tracing, or
know of resources that aren't listed, please open a pull request adding them.

## License

This project is licensed under the [MIT license](LICENSE).

### Contribution

Unless you explicitly state otherwise, any contribution intentionally submitted
for inclusion in Tracing by you, shall be licensed as MIT, without any additional
terms or conditions.<|MERGE_RESOLUTION|>--- conflicted
+++ resolved
@@ -73,18 +73,14 @@
 }
 ```
 
-<<<<<<< HEAD
 Using `init()` calls [`set_global_default()`] so this subscriber will be used
 as the default in all threads for the remainder of the duration of the
 program, similar to how loggers work in the `log` crate.
-=======
+
 [tracing-subscriber-docs]: https://docs.rs/tracing-subscriber/
 [fmt]: https://docs.rs/tracing-subscriber/latest/tracing_subscriber/fmt/index.html
 [`set_global_default`]: https://docs.rs/tracing/latest/tracing/subscriber/fn.set_global_default.html
 
-This subscriber will be used as the default in all threads for the remainder of the duration
-of the program, similar to how loggers work in the `log` crate.
->>>>>>> c0964d98
 
 For more control, a subscriber can be built in stages and not set globally,
 but instead used to locally override the default subscriber. For example:
@@ -196,7 +192,6 @@
 
 ### In Asynchronous Code
 
-<<<<<<< HEAD
 To trace `async fn`s, the preferred method is using the [`#[instrument]`] attribute:
 
 ```rust
@@ -217,11 +212,6 @@
 
 Special handling is needed for the general case of code using
 [`std::future::Future`][std-future] or blocks with `async`/`await`, as the
-=======
-If you are instrumenting code that make use of
-[`std::future::Future`][std-future] or async/await, be sure to use the
-[tracing-futures][tracing-futures-docs] crate. This is needed because the
->>>>>>> c0964d98
 following example _will not_ work:
 
 ```rust
@@ -254,24 +244,6 @@
 `Future::instrument` attaches a span to the future, ensuring that the span's lifetime
 is as long as the future's.
 
-<<<<<<< HEAD
-=======
-The second, and preferred, option is through the [`#[instrument]`][instrument] attribute:
-
-```rust
-use tracing::{info, instrument};
-use tokio::{io::AsyncWriteExt, net::TcpStream};
-use std::io;
-
-#[instrument]
-async fn write(stream: &mut TcpStream) -> io::Result<usize> {
-    let result = stream.write(b"hello world\n").await;
-    info!("wrote to stream; success={:?}", result.is_ok());
-    result
-}
-```
-
->>>>>>> c0964d98
 Under the hood, the `#[instrument]` macro performs same the explicit span
 attachment that `Future::instrument` does.
 
@@ -279,11 +251,7 @@
 [tracing-futures-docs]: https://docs.rs/tracing-futures
 [closing]: https://docs.rs/tracing/latest/tracing/span/index.html#closing-spans
 [`Future::instrument`]: https://docs.rs/tracing-futures/latest/tracing_futures/trait.Instrument.html#method.instrument
-<<<<<<< HEAD
-[`#[instrument]`]: https://docs.rs/tracing/latest/tracing/attr.instrument.html
-=======
 [instrument]: https://docs.rs/tracing/0.1.13/tracing/attr.instrument.html
->>>>>>> c0964d98
 
 
 ## Getting Help
