[package]
name = "tracing-appender"
version = "0.1.0"
authors = ["Zeki Sherif <zekshi@amazon.com>"]
edition = "2018"
repository = "https://github.com/tokio-rs/tracing"
homepage = "https://tokio.rs"
description = """
Provides an `appender` that writes to a file
"""

[dependencies]
tracing-subscriber = {path = "../tracing-subscriber", version = "0.2.4"}
crossbeam-channel = "0.4.2"
chrono = "0.4.11"

[dev-dependencies]
<<<<<<< HEAD
criterion = { version = "0.3", default_features = false }
tracing = { path = "../tracing", version = "0.1" }
tempdir = "0.3"

[[bench]]
name = "bench"
harness = false
=======
tracing = { path = "../tracing", version = "0.1" }
tempdir = "0.3"
>>>>>>> 750b031d
<|MERGE_RESOLUTION|>--- conflicted
+++ resolved
@@ -15,15 +15,11 @@
 chrono = "0.4.11"
 
 [dev-dependencies]
-<<<<<<< HEAD
 criterion = { version = "0.3", default_features = false }
 tracing = { path = "../tracing", version = "0.1" }
 tempdir = "0.3"
+tracing = { path = "../tracing", version = "0.1" }
 
 [[bench]]
 name = "bench"
-harness = false
-=======
-tracing = { path = "../tracing", version = "0.1" }
-tempdir = "0.3"
->>>>>>> 750b031d
+harness = false