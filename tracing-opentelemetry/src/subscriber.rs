use crate::PreSampledTracer;
use opentelemetry::{trace as otel, trace::TraceContextExt, Context as OtelContext, Key, KeyValue};
use std::fmt;
use std::marker;
use std::time::{Instant, SystemTime};
use std::{any::TypeId, ptr::NonNull};
use tracing_core::span::{self, Attributes, Id, Record};
use tracing_core::{field, Collect, Event};
#[cfg(feature = "tracing-log")]
use tracing_log::NormalizeEvent;
use tracing_subscriber::registry::LookupSpan;
use tracing_subscriber::subscribe::Context;
use tracing_subscriber::Subscribe;

const SPAN_NAME_FIELD: &str = "otel.name";
const SPAN_KIND_FIELD: &str = "otel.kind";
const SPAN_STATUS_CODE_FIELD: &str = "otel.status_code";
const SPAN_STATUS_MESSAGE_FIELD: &str = "otel.status_message";

/// An [OpenTelemetry] propagation subscriber for use in a project that uses
/// [tracing].
///
/// [OpenTelemetry]: https://opentelemetry.io
/// [tracing]: https://github.com/tokio-rs/tracing
pub struct OpenTelemetrySubscriber<C, T> {
    tracer: T,
    tracked_inactivity: bool,
    get_context: WithContext,
    _registry: marker::PhantomData<C>,
}

impl<C> Default for OpenTelemetrySubscriber<C, otel::NoopTracer>
where
    C: Collect + for<'span> LookupSpan<'span>,
{
    fn default() -> Self {
        OpenTelemetrySubscriber::new(otel::NoopTracer::new())
    }
}

/// Construct a subscriber to track spans via [OpenTelemetry].
///
/// [OpenTelemetry]: https://opentelemetry.io
///
/// # Examples
///
/// ```rust,no_run
/// use tracing_subscriber::subscribe::CollectExt;
/// use tracing_subscriber::Registry;
///
/// // Use the tracing subscriber `Registry`, or any other subscriber
/// // that impls `LookupSpan`
/// let subscriber = Registry::default().with(tracing_opentelemetry::subscriber());
/// # drop(subscriber);
/// ```
pub fn subscriber<C>() -> OpenTelemetrySubscriber<C, otel::NoopTracer>
where
    C: Collect + for<'span> LookupSpan<'span>,
{
    OpenTelemetrySubscriber::default()
}

// this function "remembers" the types of the subscriber so that we
// can downcast to something aware of them without knowing those
// types at the callsite.
//
// See https://github.com/tokio-rs/tracing/blob/4dad420ee1d4607bad79270c1520673fa6266a3d/tracing-error/src/layer.rs
pub(crate) struct WithContext(
    fn(
        &tracing::Dispatch,
        &span::Id,
        f: &mut dyn FnMut(&mut otel::SpanBuilder, &dyn PreSampledTracer),
    ),
);

impl WithContext {
    // This function allows a function to be called in the context of the
    // "remembered" subscriber.
    pub(crate) fn with_context<'a>(
        &self,
        dispatch: &'a tracing::Dispatch,
        id: &span::Id,
        mut f: impl FnMut(&mut otel::SpanBuilder, &dyn PreSampledTracer),
    ) {
        (self.0)(dispatch, id, &mut f)
    }
}

fn str_to_span_kind(s: &str) -> Option<otel::SpanKind> {
    match s {
        s if s.eq_ignore_ascii_case("server") => Some(otel::SpanKind::Server),
        s if s.eq_ignore_ascii_case("client") => Some(otel::SpanKind::Client),
        s if s.eq_ignore_ascii_case("producer") => Some(otel::SpanKind::Producer),
        s if s.eq_ignore_ascii_case("consumer") => Some(otel::SpanKind::Consumer),
        s if s.eq_ignore_ascii_case("internal") => Some(otel::SpanKind::Internal),
        _ => None,
    }
}

fn str_to_status_code(s: &str) -> Option<otel::StatusCode> {
    match s {
        s if s.eq_ignore_ascii_case("unset") => Some(otel::StatusCode::Unset),
        s if s.eq_ignore_ascii_case("ok") => Some(otel::StatusCode::Ok),
        s if s.eq_ignore_ascii_case("error") => Some(otel::StatusCode::Error),
        _ => None,
    }
}

struct SpanEventVisitor<'a>(&'a mut otel::Event);

impl<'a> field::Visit for SpanEventVisitor<'a> {
    /// Record events on the underlying OpenTelemetry [`Span`] from `bool` values.
    ///
    /// [`Span`]: opentelemetry::trace::Span
    fn record_bool(&mut self, field: &field::Field, value: bool) {
        match field.name() {
            "message" => self.0.name = value.to_string().into(),
            // Skip fields that are actually log metadata that have already been handled
            #[cfg(feature = "tracing-log")]
            name if name.starts_with("log.") => (),
            name => {
                self.0.attributes.push(KeyValue::new(name, value));
            }
        }
    }

    /// Record events on the underlying OpenTelemetry [`Span`] from `i64` values.
    ///
    /// [`Span`]: opentelemetry::trace::Span
    fn record_i64(&mut self, field: &field::Field, value: i64) {
        match field.name() {
            "message" => self.0.name = value.to_string().into(),
            // Skip fields that are actually log metadata that have already been handled
            #[cfg(feature = "tracing-log")]
            name if name.starts_with("log.") => (),
            name => {
                self.0.attributes.push(KeyValue::new(name, value));
            }
        }
    }

    /// Record events on the underlying OpenTelemetry [`Span`] from `&str` values.
    ///
    /// [`Span`]: opentelemetry::trace::Span
    fn record_str(&mut self, field: &field::Field, value: &str) {
        match field.name() {
            "message" => self.0.name = value.to_string().into(),
            // Skip fields that are actually log metadata that have already been handled
            #[cfg(feature = "tracing-log")]
            name if name.starts_with("log.") => (),
            name => {
                self.0
                    .attributes
                    .push(KeyValue::new(name, value.to_string()));
            }
        }
    }

    /// Record events on the underlying OpenTelemetry [`Span`] from values that
    /// implement Debug.
    ///
    /// [`Span`]: opentelemetry::trace::Span
    fn record_debug(&mut self, field: &field::Field, value: &dyn fmt::Debug) {
        match field.name() {
            "message" => self.0.name = format!("{:?}", value).into(),
            // Skip fields that are actually log metadata that have already been handled
            #[cfg(feature = "tracing-log")]
            name if name.starts_with("log.") => (),
            name => {
                self.0
                    .attributes
                    .push(KeyValue::new(name, format!("{:?}", value)));
            }
        }
    }
}

struct SpanAttributeVisitor<'a>(&'a mut otel::SpanBuilder);

impl<'a> SpanAttributeVisitor<'a> {
    fn record(&mut self, attribute: KeyValue) {
        debug_assert!(self.0.attributes.is_some());
        if let Some(v) = self.0.attributes.as_mut() {
            v.push(attribute);
        }
    }
}

impl<'a> field::Visit for SpanAttributeVisitor<'a> {
    /// Set attributes on the underlying OpenTelemetry [`Span`] from `bool` values.
    ///
    /// [`Span`]: opentelemetry::trace::Span
    fn record_bool(&mut self, field: &field::Field, value: bool) {
        self.record(KeyValue::new(field.name(), value));
    }

    /// Set attributes on the underlying OpenTelemetry [`Span`] from `i64` values.
    ///
    /// [`Span`]: opentelemetry::trace::Span
    fn record_i64(&mut self, field: &field::Field, value: i64) {
        self.record(KeyValue::new(field.name(), value));
    }

    /// Set attributes on the underlying OpenTelemetry [`Span`] from `&str` values.
    ///
    /// [`Span`]: opentelemetry::trace::Span
    fn record_str(&mut self, field: &field::Field, value: &str) {
        match field.name() {
            SPAN_NAME_FIELD => self.0.name = value.to_string().into(),
            SPAN_KIND_FIELD => self.0.span_kind = str_to_span_kind(value),
            SPAN_STATUS_CODE_FIELD => self.0.status_code = str_to_status_code(value),
            SPAN_STATUS_MESSAGE_FIELD => self.0.status_message = Some(value.to_owned().into()),
            _ => self.record(KeyValue::new(field.name(), value.to_string())),
        }
    }

    /// Set attributes on the underlying OpenTelemetry [`Span`] from values that
    /// implement Debug.
    ///
    /// [`Span`]: opentelemetry::trace::Span
    fn record_debug(&mut self, field: &field::Field, value: &dyn fmt::Debug) {
        match field.name() {
            SPAN_NAME_FIELD => self.0.name = format!("{:?}", value).into(),
            SPAN_KIND_FIELD => self.0.span_kind = str_to_span_kind(&format!("{:?}", value)),
            SPAN_STATUS_CODE_FIELD => {
                self.0.status_code = str_to_status_code(&format!("{:?}", value))
            }
            SPAN_STATUS_MESSAGE_FIELD => {
                self.0.status_message = Some(format!("{:?}", value).into())
            }
            _ => self.record(Key::new(field.name()).string(format!("{:?}", value))),
        }
    }
}

impl<C, T> OpenTelemetrySubscriber<C, T>
where
    C: Collect + for<'span> LookupSpan<'span>,
    T: otel::Tracer + PreSampledTracer + 'static,
{
    /// Set the [`Tracer`] that this subscriber will use to produce and track
    /// OpenTelemetry [`Span`]s.
    ///
    /// [`Tracer`]: opentelemetry::trace::Tracer
    /// [`Span`]: opentelemetry::trace::Span
    ///
    /// # Examples
    ///
    /// ```no_run
    /// use tracing_opentelemetry::OpenTelemetrySubscriber;
    /// use tracing_subscriber::subscribe::CollectExt;
    /// use tracing_subscriber::Registry;
    ///
    /// // Create a jaeger exporter pipeline for a `trace_demo` service.
    /// let tracer = opentelemetry_jaeger::new_pipeline()
    ///     .with_service_name("trace_demo")
    ///     .install_simple()
    ///     .expect("Error initializing Jaeger exporter");
    ///
    /// // Create a subscriber with the configured tracer
    /// let otel_subscriber = OpenTelemetrySubscriber::new(tracer);
    ///
    /// // Use the tracing subscriber `Registry`, or any other subscriber
    /// // that impls `LookupSpan`
    /// let subscriber = Registry::default().with(otel_subscriber);
    /// # drop(subscriber);
    /// ```
    pub fn new(tracer: T) -> Self {
        OpenTelemetrySubscriber {
            tracer,
            tracked_inactivity: true,
            get_context: WithContext(Self::get_context),
            _registry: marker::PhantomData,
        }
    }

    /// Set the [`Tracer`] that this subscriber will use to produce and track
    /// OpenTelemetry [`Span`]s.
    ///
    /// [`Tracer`]: opentelemetry::trace::Tracer
    /// [`Span`]: opentelemetry::trace::Span
    ///
    /// # Examples
    ///
    /// ```no_run
    /// use tracing_subscriber::subscribe::CollectExt;
    /// use tracing_subscriber::Registry;
    ///
    /// // Create a jaeger exporter pipeline for a `trace_demo` service.
    /// let tracer = opentelemetry_jaeger::new_pipeline()
    ///     .with_service_name("trace_demo")
    ///     .install_simple()
    ///     .expect("Error initializing Jaeger exporter");
    ///
    /// // Create a subscriber with the configured tracer
    /// let otel_subscriber = tracing_opentelemetry::subscriber().with_tracer(tracer);
    ///
    /// // Use the tracing subscriber `Registry`, or any other subscriber
    /// // that impls `LookupSpan`
    /// let subscriber = Registry::default().with(otel_subscriber);
    /// # drop(subscriber);
    /// ```
    pub fn with_tracer<Tracer>(self, tracer: Tracer) -> OpenTelemetrySubscriber<C, Tracer>
    where
        Tracer: otel::Tracer + PreSampledTracer + 'static,
    {
        OpenTelemetrySubscriber {
            tracer,
            tracked_inactivity: self.tracked_inactivity,
            get_context: WithContext(OpenTelemetrySubscriber::<C, Tracer>::get_context),
            _registry: self._registry,
        }
    }

    /// Sets whether or not spans metadata should include the _busy time_
    /// (total time for which it was entered), and _idle time_ (total time
    /// the span existed but was not entered).
    pub fn with_tracked_inactivity(self, tracked_inactivity: bool) -> Self {
        Self {
            tracked_inactivity,
            ..self
        }
    }

    /// Retrieve the parent OpenTelemetry [`Context`] from the current tracing
    /// [`span`] through the [`Registry`]. This [`Context`] links spans to their
    /// parent for proper hierarchical visualization.
    ///
    /// [`Context`]: opentelemetry::Context
    /// [`span`]: tracing::Span
    /// [`Registry`]: tracing_subscriber::Registry
    fn parent_context(&self, attrs: &Attributes<'_>, ctx: &Context<'_, C>) -> OtelContext {
        // If a span is specified, it _should_ exist in the underlying `Registry`.
        if let Some(parent) = attrs.parent() {
            let span = ctx.span(parent).expect("Span not found, this is a bug");
            let mut extensions = span.extensions_mut();
            extensions
                .get_mut::<otel::SpanBuilder>()
                .map(|builder| self.tracer.sampled_context(builder))
                .unwrap_or_default()
        // Else if the span is inferred from context, look up any available current span.
        } else if attrs.is_contextual() {
            ctx.lookup_current()
                .and_then(|span| {
                    let mut extensions = span.extensions_mut();
                    extensions
                        .get_mut::<otel::SpanBuilder>()
                        .map(|builder| self.tracer.sampled_context(builder))
                })
                .unwrap_or_else(OtelContext::current)
        // Explicit root spans should have no parent context.
        } else {
            OtelContext::new()
        }
    }

    fn get_context(
        dispatch: &tracing::Dispatch,
        id: &span::Id,
        f: &mut dyn FnMut(&mut otel::SpanBuilder, &dyn PreSampledTracer),
    ) {
        let subscriber = dispatch
            .downcast_ref::<C>()
            .expect("subscriber should downcast to expected type; this is a bug!");
        let span = subscriber
            .span(id)
            .expect("registry should have a span for the current ID");
        let subscriber = dispatch
            .downcast_ref::<OpenTelemetrySubscriber<C, T>>()
            .expect("subscriber should downcast to expected type; this is a bug!");

        let mut extensions = span.extensions_mut();
        if let Some(builder) = extensions.get_mut::<otel::SpanBuilder>() {
            f(builder, &subscriber.tracer);
        }
    }
}

impl<C, T> Subscribe<C> for OpenTelemetrySubscriber<C, T>
where
    C: Collect + for<'span> LookupSpan<'span>,
    T: otel::Tracer + PreSampledTracer + 'static,
{
    /// Creates an [OpenTelemetry `Span`] for the corresponding [tracing `Span`].
    ///
    /// [OpenTelemetry `Span`]: opentelemetry::trace::Span
    /// [tracing `Span`]: tracing::Span
    fn new_span(&self, attrs: &Attributes<'_>, id: &span::Id, ctx: Context<'_, C>) {
        let span = ctx.span(id).expect("Span not found, this is a bug");
        let mut extensions = span.extensions_mut();

        if self.tracked_inactivity && extensions.get_mut::<Timings>().is_none() {
            extensions.insert(Timings::new());
        }

        let mut builder = self
            .tracer
            .span_builder(attrs.metadata().name())
            .with_start_time(SystemTime::now())
            .with_parent_context(self.parent_context(attrs, &ctx))
            // Eagerly assign span id so children have stable parent id
            .with_span_id(self.tracer.new_span_id());

        // Record new trace id if there is no active parent span
        if !builder.parent_context.has_active_span() {
            builder.trace_id = Some(self.tracer.new_trace_id());
        }

<<<<<<< HEAD
        builder.attributes = Some(Vec::with_capacity(attrs.fields().len()));
=======
        let builder_attrs = builder.attributes.get_or_insert(Vec::new());

        let meta = attrs.metadata();

        if let Some(filename) = meta.file() {
            builder_attrs.push(KeyValue::new("code.filepath", filename));
        }

        if let Some(module) = meta.module_path() {
            builder_attrs.push(KeyValue::new("code.namespace", module));
        }

        if let Some(line) = meta.line() {
            builder_attrs.push(KeyValue::new("code.lineno", line as i64));
        }

>>>>>>> 4af08fac
        attrs.record(&mut SpanAttributeVisitor(&mut builder));
        extensions.insert(builder);
    }

    fn on_enter(&self, id: &span::Id, ctx: Context<'_, C>) {
        if !self.tracked_inactivity {
            return;
        }

        let span = ctx.span(id).expect("Span not found, this is a bug");
        let mut extensions = span.extensions_mut();

        if let Some(timings) = extensions.get_mut::<Timings>() {
            let now = Instant::now();
            timings.idle += (now - timings.last).as_nanos() as i64;
            timings.last = now;
        }
    }

    fn on_exit(&self, id: &span::Id, ctx: Context<'_, C>) {
        if !self.tracked_inactivity {
            return;
        }

        let span = ctx.span(id).expect("Span not found, this is a bug");
        let mut extensions = span.extensions_mut();

        if let Some(timings) = extensions.get_mut::<Timings>() {
            let now = Instant::now();
            timings.busy += (now - timings.last).as_nanos() as i64;
            timings.last = now;
        }
    }

    /// Record OpenTelemetry [`attributes`] for the given values.
    ///
    /// [`attributes`]: opentelemetry::trace::SpanBuilder::attributes
    fn on_record(&self, id: &Id, values: &Record<'_>, ctx: Context<'_, C>) {
        let span = ctx.span(id).expect("Span not found, this is a bug");
        let mut extensions = span.extensions_mut();
        if let Some(builder) = extensions.get_mut::<otel::SpanBuilder>() {
            values.record(&mut SpanAttributeVisitor(builder));
        }
    }

    fn on_follows_from(&self, id: &Id, follows: &Id, ctx: Context<C>) {
        let span = ctx.span(id).expect("Span not found, this is a bug");
        let mut extensions = span.extensions_mut();
        let builder = extensions
            .get_mut::<otel::SpanBuilder>()
            .expect("Missing SpanBuilder span extensions");

        let follows_span = ctx
            .span(follows)
            .expect("Span to follow not found, this is a bug");
        let mut follows_extensions = follows_span.extensions_mut();
        let follows_builder = follows_extensions
            .get_mut::<otel::SpanBuilder>()
            .expect("Missing SpanBuilder span extensions");

        let follows_context = self
            .tracer
            .sampled_context(follows_builder)
            .span()
            .span_context()
            .clone();
        let follows_link = otel::Link::new(follows_context, Vec::new());
        if let Some(ref mut links) = builder.links {
            links.push(follows_link);
        } else {
            builder.links = Some(vec![follows_link]);
        }
    }

    /// Records OpenTelemetry [`Event`] data on event.
    ///
    /// Note: an [`ERROR`]-level event will also set the OpenTelemetry span status code to
    /// [`Error`], signaling that an error has occurred.
    ///
    /// [`Event`]: opentelemetry::trace::Event
    /// [`ERROR`]: tracing::Level::ERROR
    /// [`Error`]: opentelemetry::trace::StatusCode::Error
    fn on_event(&self, event: &Event<'_>, ctx: Context<'_, C>) {
        // Ignore events that are not in the context of a span
        if let Some(span) = ctx.lookup_current() {
            // Performing read operations before getting a write lock to avoid a deadlock
            // See https://github.com/tokio-rs/tracing/issues/763
            #[cfg(feature = "tracing-log")]
            let normalized_meta = event.normalized_metadata();
            #[cfg(feature = "tracing-log")]
            let meta = normalized_meta.as_ref().unwrap_or_else(|| event.metadata());
            #[cfg(not(feature = "tracing-log"))]
            let meta = event.metadata();
            let mut otel_event = otel::Event::new(
                String::new(),
                SystemTime::now(),
                vec![
                    Key::new("level").string(meta.level().to_string()),
                    Key::new("target").string(meta.target().to_string()),
                ],
                0,
            );
            event.record(&mut SpanEventVisitor(&mut otel_event));

            let mut extensions = span.extensions_mut();
            if let Some(builder) = extensions.get_mut::<otel::SpanBuilder>() {
                if builder.status_code.is_none() && *meta.level() == tracing_core::Level::ERROR {
                    builder.status_code = Some(otel::StatusCode::Error);
                }

                if let Some(ref mut events) = builder.events {
                    events.push(otel_event);
                } else {
                    builder.events = Some(vec![otel_event]);
                }
            }
        };
    }

    /// Exports an OpenTelemetry [`Span`] on close.
    ///
    /// [`Span`]: opentelemetry::trace::Span
    fn on_close(&self, id: span::Id, ctx: Context<'_, C>) {
        let span = ctx.span(&id).expect("Span not found, this is a bug");
        let mut extensions = span.extensions_mut();

        if let Some(mut builder) = extensions.remove::<otel::SpanBuilder>() {
            if self.tracked_inactivity {
                // Append busy/idle timings when enabled.
                if let Some(timings) = extensions.get_mut::<Timings>() {
                    let busy_ns = KeyValue::new("busy_ns", timings.busy);
                    let idle_ns = KeyValue::new("idle_ns", timings.idle);

                    if let Some(ref mut attributes) = builder.attributes {
                        attributes.push(busy_ns);
                        attributes.push(idle_ns);
                    } else {
                        builder.attributes = Some(vec![busy_ns, idle_ns]);
                    }
                }
            }

            // Assign end time, build and start span, drop span to export
            builder.with_end_time(SystemTime::now()).start(&self.tracer);
        }
    }

    // SAFETY: this is safe because the `WithContext` function pointer is valid
    // for the lifetime of `&self`.
    unsafe fn downcast_raw(&self, id: TypeId) -> Option<NonNull<()>> {
        match id {
            id if id == TypeId::of::<Self>() => Some(NonNull::from(self).cast()),
            id if id == TypeId::of::<WithContext>() => {
                Some(NonNull::from(&self.get_context).cast())
            }
            _ => None,
        }
    }
}

struct Timings {
    idle: i64,
    busy: i64,
    last: Instant,
}

impl Timings {
    fn new() -> Self {
        Self {
            idle: 0,
            busy: 0,
            last: Instant::now(),
        }
    }
}

#[cfg(test)]
mod tests {
    use super::*;
    use opentelemetry::trace::{SpanKind, TraceFlags};
    use std::borrow::Cow;
    use std::sync::{Arc, Mutex};
    use std::time::SystemTime;
    use tracing_subscriber::prelude::*;

    #[derive(Debug, Clone)]
    struct TestTracer(Arc<Mutex<Option<otel::SpanBuilder>>>);
    impl otel::Tracer for TestTracer {
        type Span = otel::NoopSpan;
        fn invalid(&self) -> Self::Span {
            otel::NoopSpan::new()
        }
        fn start_with_context<T>(&self, _name: T, _context: OtelContext) -> Self::Span
        where
            T: Into<Cow<'static, str>>,
        {
            self.invalid()
        }
        fn span_builder<T>(&self, name: T) -> otel::SpanBuilder
        where
            T: Into<Cow<'static, str>>,
        {
            otel::SpanBuilder::from_name(name)
        }
        fn build(&self, builder: otel::SpanBuilder) -> Self::Span {
            *self.0.lock().unwrap() = Some(builder);
            self.invalid()
        }
    }

    impl PreSampledTracer for TestTracer {
        fn sampled_context(&self, _builder: &mut otel::SpanBuilder) -> OtelContext {
            OtelContext::new()
        }
        fn new_trace_id(&self) -> otel::TraceId {
            otel::TraceId::invalid()
        }
        fn new_span_id(&self) -> otel::SpanId {
            otel::SpanId::invalid()
        }
    }

    #[derive(Debug, Clone)]
    struct TestSpan(otel::SpanContext);
    impl otel::Span for TestSpan {
        fn add_event_with_timestamp(&mut self, _: String, _: SystemTime, _: Vec<KeyValue>) {}
        fn span_context(&self) -> &otel::SpanContext {
            &self.0
        }
        fn is_recording(&self) -> bool {
            false
        }
        fn set_attribute(&mut self, _attribute: KeyValue) {}
        fn set_status(&mut self, _code: otel::StatusCode, _message: String) {}
        fn update_name(&mut self, _new_name: String) {}
        fn end_with_timestamp(&mut self, _timestamp: SystemTime) {}
    }

    #[test]
    fn dynamic_span_names() {
        let dynamic_name = "GET http://example.com".to_string();
        let tracer = TestTracer(Arc::new(Mutex::new(None)));
        let subscriber =
            tracing_subscriber::registry().with(subscriber().with_tracer(tracer.clone()));

        tracing::collect::with_default(subscriber, || {
            tracing::debug_span!("static_name", otel.name = dynamic_name.as_str());
        });

        let recorded_name = tracer.0.lock().unwrap().as_ref().map(|b| b.name.clone());
        assert_eq!(recorded_name, Some(dynamic_name.into()))
    }

    #[test]
    fn span_kind() {
        let tracer = TestTracer(Arc::new(Mutex::new(None)));
        let subscriber =
            tracing_subscriber::registry().with(subscriber().with_tracer(tracer.clone()));

        tracing::collect::with_default(subscriber, || {
            tracing::debug_span!("request", otel.kind = %SpanKind::Server);
        });

        let recorded_kind = tracer.0.lock().unwrap().as_ref().unwrap().span_kind.clone();
        assert_eq!(recorded_kind, Some(otel::SpanKind::Server))
    }

    #[test]
    fn span_status_code() {
        let tracer = TestTracer(Arc::new(Mutex::new(None)));
        let subscriber =
            tracing_subscriber::registry().with(subscriber().with_tracer(tracer.clone()));

        tracing::collect::with_default(subscriber, || {
            tracing::debug_span!("request", otel.status_code = ?otel::StatusCode::Ok);
        });
        let recorded_status_code = tracer.0.lock().unwrap().as_ref().unwrap().status_code;
        assert_eq!(recorded_status_code, Some(otel::StatusCode::Ok))
    }

    #[test]
    fn span_status_message() {
        let tracer = TestTracer(Arc::new(Mutex::new(None)));
        let subscriber =
            tracing_subscriber::registry().with(subscriber().with_tracer(tracer.clone()));

        let message = "message";

        tracing::collect::with_default(subscriber, || {
            tracing::debug_span!("request", otel.status_message = message);
        });

        let recorded_status_message = tracer
            .0
            .lock()
            .unwrap()
            .as_ref()
            .unwrap()
            .status_message
            .clone();

        assert_eq!(recorded_status_message, Some(message.into()))
    }

    #[test]
    fn trace_id_from_existing_context() {
        let tracer = TestTracer(Arc::new(Mutex::new(None)));
        let subscriber =
            tracing_subscriber::registry().with(subscriber().with_tracer(tracer.clone()));
        let trace_id = otel::TraceId::from_u128(42);
        let existing_cx = OtelContext::current_with_span(TestSpan(otel::SpanContext::new(
            trace_id,
            otel::SpanId::from_u64(1),
            TraceFlags::default(),
            false,
            Default::default(),
        )));
        let _g = existing_cx.attach();

        tracing::collect::with_default(subscriber, || {
            tracing::debug_span!("request", otel.kind = %SpanKind::Server);
        });

        let recorded_trace_id = tracer
            .0
            .lock()
            .unwrap()
            .as_ref()
            .unwrap()
            .parent_context
            .span()
            .span_context()
            .trace_id();
        assert_eq!(recorded_trace_id, trace_id)
    }

    #[test]
    fn includes_timings() {
        let tracer = TestTracer(Arc::new(Mutex::new(None)));
        let subscriber = tracing_subscriber::registry().with(
            subscriber()
                .with_tracer(tracer.clone())
                .with_tracked_inactivity(true),
        );

        tracing::collect::with_default(subscriber, || {
            tracing::debug_span!("request");
        });

        let attributes = tracer
            .0
            .lock()
            .unwrap()
            .as_ref()
            .unwrap()
            .attributes
            .as_ref()
            .unwrap()
            .clone();
        let keys = attributes
            .iter()
            .map(|attr| attr.key.as_str())
            .collect::<Vec<&str>>();
        assert!(keys.contains(&"idle_ns"));
        assert!(keys.contains(&"busy_ns"));
    }
}<|MERGE_RESOLUTION|>--- conflicted
+++ resolved
@@ -406,10 +406,9 @@
             builder.trace_id = Some(self.tracer.new_trace_id());
         }
 
-<<<<<<< HEAD
-        builder.attributes = Some(Vec::with_capacity(attrs.fields().len()));
-=======
-        let builder_attrs = builder.attributes.get_or_insert(Vec::new());
+        let builder_attrs = builder
+            .attributes
+            .get_or_insert(Vec::with_capacity(attrs.fields().len() + 3));
 
         let meta = attrs.metadata();
 
@@ -425,7 +424,6 @@
             builder_attrs.push(KeyValue::new("code.lineno", line as i64));
         }
 
->>>>>>> 4af08fac
         attrs.record(&mut SpanAttributeVisitor(&mut builder));
         extensions.insert(builder);
     }
