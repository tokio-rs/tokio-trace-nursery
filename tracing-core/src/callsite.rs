//! Callsites represent the source locations from which spans or events
//! originate.
use crate::{
    collect::Interest,
    dispatch::{self, Dispatch},
    metadata::{LevelFilter, Metadata},
};
use core::{
    fmt,
    hash::{Hash, Hasher},
    ptr,
    sync::atomic::{AtomicPtr, Ordering},
};

type Callsites = LinkedList;

/// Trait implemented by callsites.
///
/// These functions are only intended to be called by the callsite registry, which
/// correctly handles determining the common interest between all collectors.
pub trait Callsite: Sync {
    /// Sets the [`Interest`] for this callsite.
    ///
    /// [`Interest`]: super::collect::Interest
    fn set_interest(&self, interest: Interest);

    /// Returns the [metadata] associated with the callsite.
    ///
    /// [metadata]: super::metadata::Metadata
    fn metadata(&self) -> &Metadata<'_>;
}

/// Uniquely identifies a [`Callsite`]
///
/// Two `Identifier`s are equal if they both refer to the same callsite.
///
/// [`Callsite`]: super::callsite::Callsite
#[derive(Clone)]
pub struct Identifier(
    /// **Warning**: The fields on this type are currently `pub` because it must
    /// be able to be constructed statically by macros. However, when `const
    /// fn`s are available on stable Rust, this will no longer be necessary.
    /// Thus, these fields are *not* considered stable public API, and they may
    /// change warning. Do not rely on any fields on `Identifier`. When
    /// constructing new `Identifier`s, use the `identify_callsite!` macro or
    /// the `Callsite::id` function instead.
    // TODO: When `Callsite::id` is a const fn, this need no longer be `pub`.
    #[doc(hidden)]
    pub &'static dyn Callsite,
);

/// A registration with the callsite registry.
///
/// Every [`Callsite`] implementation must provide a `&'static Registration`
/// when calling [`register`] to add itself to the global callsite registry.
///
/// [`Callsite`]: crate::callsite::Callsite
/// [`register`]: crate::callsite::register
pub struct Registration<T = &'static dyn Callsite> {
    callsite: T,
    next: AtomicPtr<Registration<T>>,
}

pub(crate) use self::inner::register_dispatch;
pub use self::inner::{rebuild_interest_cache, register};

#[cfg(feature = "std")]
mod inner {
    use super::*;
    use std::sync::RwLock;
    use std::vec::Vec;

    type Dispatchers = Vec<dispatch::Registrar>;

    struct Registry {
        callsites: Callsites,
        dispatchers: RwLock<Dispatchers>,
    }

    lazy_static! {
        static ref REGISTRY: Registry = Registry {
            callsites: LinkedList::new(),
            dispatchers: RwLock::new(Vec::new()),
        };
    }

    /// Clear and reregister interest on every [`Callsite`]
    ///
    /// This function is intended for runtime reconfiguration of filters on traces
    /// when the filter recalculation is much less frequent than trace events are.
    /// The alternative is to have the [`Collect`] that supports runtime
    /// reconfiguration of filters always return [`Interest::sometimes()`] so that
    /// [`enabled`] is evaluated for every event.
    ///
    /// This function will also re-compute the global maximum level as determined by
    /// the [`max_level_hint`] method. If a [`Collect`]
    /// implementation changes the value returned by its `max_level_hint`
    /// implementation at runtime, then it **must** call this function after that
    /// value changes, in order for the change to be reflected.
    ///
    /// [`max_level_hint`]: crate::collect::Collect::max_level_hint
    /// [`Callsite`]: crate::callsite::Callsite
    /// [`enabled`]: crate::collect::Collect::enabled
    /// [`Interest::sometimes()`]: crate::collect::Interest::sometimes
    /// [`Collect`]: crate::collect::Collect
    pub fn rebuild_interest_cache() {
        let mut dispatchers = REGISTRY.dispatchers.write().unwrap();
        let callsites = &REGISTRY.callsites;
        rebuild_interest(callsites, &mut dispatchers);
    }

    /// Register a new `Callsite` with the global registry.
    ///
    /// This should be called once per callsite after the callsite has been
    /// constructed.
    pub fn register(registration: &'static Registration) {
        let dispatchers = REGISTRY.dispatchers.read().unwrap();
        rebuild_callsite_interest(&dispatchers, registration.callsite);
        REGISTRY.callsites.push(registration);
    }

    pub(crate) fn register_dispatch(dispatch: &Dispatch) {
        let mut dispatchers = REGISTRY.dispatchers.write().unwrap();
        let callsites = &REGISTRY.callsites;

        dispatchers.push(dispatch.registrar());

        rebuild_interest(callsites, &mut dispatchers);
    }

    fn rebuild_callsite_interest(
        dispatchers: &[dispatch::Registrar],
        callsite: &'static dyn Callsite,
    ) {
        let meta = callsite.metadata();

        // Iterate over the collectors in the registry, and — if they are
        // active — register the callsite with them.
        let mut interests = dispatchers.iter().filter_map(|registrar| {
            registrar
                .upgrade()
                .map(|dispatch| dispatch.register_callsite(meta))
        });

        // Use the first collector's `Interest` as the base value.
        let interest = if let Some(interest) = interests.next() {
            // Combine all remaining `Interest`s.
            interests.fold(interest, Interest::and)
        } else {
            // If nobody was interested in this thing, just return `never`.
            Interest::never()
        };

        callsite.set_interest(interest)
    }

    fn rebuild_interest(callsites: &Callsites, dispatchers: &mut Vec<dispatch::Registrar>) {
        let mut max_level = LevelFilter::OFF;
        dispatchers.retain(|registrar| {
            if let Some(dispatch) = registrar.upgrade() {
                // If the collector did not provide a max level hint, assume
                // that it may enable every level.
                let level_hint = dispatch.max_level_hint().unwrap_or(LevelFilter::TRACE);
                if level_hint > max_level {
                    max_level = level_hint;
                }
                true
            } else {
                false
            }
        });

        callsites.for_each(|reg| rebuild_callsite_interest(dispatchers, reg.callsite));

        LevelFilter::set_max(max_level);
    }
}

#[cfg(not(feature = "std"))]
mod inner {
    use super::*;
    static REGISTRY: Callsites = LinkedList::new();

    /// Clear and reregister interest on every [`Callsite`]
    ///
    /// This function is intended for runtime reconfiguration of filters on traces
    /// when the filter recalculation is much less frequent than trace events are.
    /// The alternative is to have the [collector] that supports runtime
    /// reconfiguration of filters always return [`Interest::sometimes()`] so that
    /// [`enabled`] is evaluated for every event.
    ///
    /// This function will also re-compute the global maximum level as determined by
    /// the [`max_level_hint`] method. If a [`Collect`]
    /// implementation changes the value returned by its `max_level_hint`
    /// implementation at runtime, then it **must** call this function after that
    /// value changes, in order for the change to be reflected.
    ///
    /// [`max_level_hint`]: crate::collector::Collector::max_level_hint
    /// [`Callsite`]: crate::callsite::Callsite
    /// [`enabled`]: crate::collector::Collector::enabled
    /// [`Interest::sometimes()`]: crate::collect::Interest::sometimes
    /// [collector]: crate::collect::Collect
    /// [`Collect`]: crate::collect::Collect
    pub fn rebuild_interest_cache() {
        register_dispatch(dispatch::get_global());
    }

    /// Register a new `Callsite` with the global registry.
    ///
    /// This should be called once per callsite after the callsite has been
    /// constructed.
    pub fn register(registration: &'static Registration) {
        rebuild_callsite_interest(dispatch::get_global(), registration.callsite);
        REGISTRY.push(registration);
    }

    pub(crate) fn register_dispatch(dispatcher: &Dispatch) {
        // If the collector did not provide a max level hint, assume
        // that it may enable every level.
        let level_hint = dispatcher.max_level_hint().unwrap_or(LevelFilter::TRACE);

        REGISTRY.for_each(|reg| rebuild_callsite_interest(dispatcher, reg.callsite));

        LevelFilter::set_max(level_hint);
    }

    fn rebuild_callsite_interest(dispatcher: &Dispatch, callsite: &'static dyn Callsite) {
        let meta = callsite.metadata();

        callsite.set_interest(dispatcher.register_callsite(meta))
    }
}

// ===== impl Identifier =====

impl PartialEq for Identifier {
    fn eq(&self, other: &Identifier) -> bool {
<<<<<<< HEAD
        ptr::eq(
=======
        core::ptr::eq(
>>>>>>> d92d7394
            self.0 as *const _ as *const (),
            other.0 as *const _ as *const (),
        )
    }
}

impl Eq for Identifier {}

impl fmt::Debug for Identifier {
    fn fmt(&self, f: &mut fmt::Formatter<'_>) -> fmt::Result {
        write!(f, "Identifier({:p})", self.0)
    }
}

impl Hash for Identifier {
    fn hash<H>(&self, state: &mut H)
    where
        H: Hasher,
    {
        (self.0 as *const dyn Callsite).hash(state)
    }
}

// ===== impl Registration =====

impl<T> Registration<T> {
    /// Construct a new `Registration` from some `&'static dyn Callsite`
    pub const fn new(callsite: T) -> Self {
        Self {
            callsite,
            next: AtomicPtr::new(ptr::null_mut()),
        }
    }
}

impl fmt::Debug for Registration {
    fn fmt(&self, f: &mut fmt::Formatter<'_>) -> fmt::Result {
        f.debug_struct("Registration")
            .field("callsite", &format_args!("{:p}", self.callsite))
            .field(
                "next",
                &format_args!("{:p}", self.next.load(Ordering::Acquire)),
            )
            .finish()
    }
}

// ===== impl LinkedList =====

/// An intrusive atomic push-only linked list.
struct LinkedList<T = &'static dyn Callsite> {
    head: AtomicPtr<Registration<T>>,
}

impl<T> LinkedList<T> {
    const fn new() -> Self {
        LinkedList {
            head: AtomicPtr::new(ptr::null_mut()),
        }
    }
}

impl LinkedList {
    fn for_each(&self, mut f: impl FnMut(&'static Registration)) {
        let mut head = self.head.load(Ordering::Acquire);

        while let Some(reg) = unsafe { head.as_ref() } {
            f(reg);

            head = reg.next.load(Ordering::Acquire);
        }
    }

    fn push(&self, registration: &'static Registration) {
        let mut head = self.head.load(Ordering::Acquire);

        loop {
            registration.next.store(head, Ordering::Release);

            assert_ne!(
                registration as *const _, head,
                "Attempted to register a `Callsite` that already exists! \
                This will cause an infinite loop when attempting to read from the \
                callsite cache. This is likely a bug! You should only need to call \
                `tracing-core::callsite::register` once per `Callsite`."
            );

            match self.head.compare_exchange(
                head,
                registration as *const _ as *mut _,
                Ordering::AcqRel,
                Ordering::Acquire,
            ) {
                Ok(_) => {
                    break;
                }
                Err(current) => head = current,
            }
        }
    }
}

#[cfg(test)]
mod tests {
    use super::*;

    struct TestCallsite;
    static CS1: TestCallsite = TestCallsite;
    static CS2: TestCallsite = TestCallsite;

    impl Callsite for TestCallsite {
        fn set_interest(&self, _interest: Interest) {}
        fn metadata(&self) -> &Metadata<'_> {
            unimplemented!("not needed for this test")
        }
    }

    #[test]
    fn linked_list_push() {
        static REG1: Registration = Registration::new(&CS1);
        static REG2: Registration = Registration::new(&CS2);

        let linked_list = LinkedList::new();

        linked_list.push(&REG1);
        linked_list.push(&REG2);

        let mut i = 0;

        linked_list.for_each(|reg| {
            if i == 0 {
                assert!(
                    ptr::eq(reg, &REG2),
                    "Registration pointers need to match REG2"
                );
            } else {
                assert!(
                    ptr::eq(reg, &REG1),
                    "Registration pointers need to match REG1"
                );
            }

            i += 1;
        });
    }

    #[test]
    fn linked_list_push_several() {
        static REG1: Registration = Registration::new(&CS1);
        static REG2: Registration = Registration::new(&CS2);
        static REG3: Registration = Registration::new(&CS1);
        static REG4: Registration = Registration::new(&CS2);

        let linked_list = LinkedList::new();

        fn expect<'a>(
            callsites: &'a mut impl Iterator<Item = &'static Registration>,
        ) -> impl FnMut(&'static Registration) + 'a {
            move |reg: &'static Registration| {
                let ptr = callsites
                    .next()
                    .expect("list contained more than the expected number of registrations!");

                assert!(
                    ptr::eq(reg, ptr),
                    "Registration pointers need to match ({:?} != {:?})",
                    reg,
                    ptr
                );
            }
        }

        linked_list.push(&REG1);
        linked_list.push(&REG2);
        let regs = [&REG2, &REG1];
        let mut callsites = regs.iter().copied();
        linked_list.for_each(expect(&mut callsites));
        assert!(
            callsites.next().is_none(),
            "some registrations were expected but not present: {:?}",
            callsites
        );

        linked_list.push(&REG3);
        let regs = [&REG3, &REG2, &REG1];
        let mut callsites = regs.iter().copied();
        linked_list.for_each(expect(&mut callsites));
        assert!(
            callsites.next().is_none(),
            "some registrations were expected but not present: {:?}",
            callsites
        );

        linked_list.push(&REG4);
        let regs = [&REG4, &REG3, &REG2, &REG1];
        let mut callsites = regs.iter().copied();
        linked_list.for_each(expect(&mut callsites));
        assert!(
            callsites.next().is_none(),
            "some registrations were expected but not present: {:?}",
            callsites
        );
    }

    #[test]
    #[should_panic]
    fn linked_list_repeated() {
        static REG1: Registration = Registration::new(&CS1);

        let linked_list = LinkedList::new();

        linked_list.push(&REG1);
        // Pass in same reg and we should panic...
        linked_list.push(&REG1);

        linked_list.for_each(|_| {});
    }

    #[test]
    fn linked_list_empty() {
        let linked_list = LinkedList::new();

        linked_list.for_each(|_| {
            panic!("List should be empty");
        });
    }
}<|MERGE_RESOLUTION|>--- conflicted
+++ resolved
@@ -235,11 +235,7 @@
 
 impl PartialEq for Identifier {
     fn eq(&self, other: &Identifier) -> bool {
-<<<<<<< HEAD
-        ptr::eq(
-=======
         core::ptr::eq(
->>>>>>> d92d7394
             self.0 as *const _ as *const (),
             other.0 as *const _ as *const (),
         )
