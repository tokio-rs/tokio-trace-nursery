//! Dispatches trace events to [`Subscriber`]s.
//!
//! The _dispatcher_ is the component of the tracing system which is responsible
//! for forwarding trace data from the instrumentation points that generate it
//! to the subscriber that collects it.
//!
//! # Using the Trace Dispatcher
//!
//! Every thread in a program using `tracing` has a _default subscriber_. When
//! events occur, or spans are created, they are dispatched to the thread's
//! current subscriber.
//!
//! ## Setting the Default Subscriber
//!
//! By default, the current subscriber is an empty implementation that does
//! nothing. To use a subscriber implementation, it must be set as the default.
//! There are two methods for doing so: [`with_default`] and
//! [`set_global_default`]. `with_default` sets the default subscriber for the
//! duration of a scope, while `set_global_default` sets a default subscriber
//! for the entire process.
//!
//! To use either of these functions, we must first wrap our subscriber in a
//! [`Dispatch`], a cloneable, type-erased reference to a subscriber. For
//! example:
//! ```rust
//! # pub struct FooSubscriber;
//! # use tracing_core::{
//! #   dispatcher, Event, Metadata,
//! #   span::{Attributes, Id, Record}
//! # };
//! # impl tracing_core::Subscriber for FooSubscriber {
//! #   fn new_span(&self, _: &Attributes) -> Id { Id::from_u64(0) }
//! #   fn record(&self, _: &Id, _: &Record) {}
//! #   fn event(&self, _: &Event) {}
//! #   fn record_follows_from(&self, _: &Id, _: &Id) {}
//! #   fn enabled(&self, _: &Metadata) -> bool { false }
//! #   fn enter(&self, _: &Id) {}
//! #   fn exit(&self, _: &Id) {}
//! # }
//! # impl FooSubscriber { fn new() -> Self { FooSubscriber } }
//! # #[cfg(feature = "alloc")]
//! use dispatcher::Dispatch;
//!
//! # #[cfg(feature = "alloc")]
//! let my_subscriber = FooSubscriber::new();
//! # #[cfg(feature = "alloc")]
//! let my_dispatch = Dispatch::new(my_subscriber);
//! ```
//! Then, we can use [`with_default`] to set our `Dispatch` as the default for
//! the duration of a block:
//! ```rust
//! # pub struct FooSubscriber;
//! # use tracing_core::{
//! #   dispatcher, Event, Metadata,
//! #   span::{Attributes, Id, Record}
//! # };
//! # impl tracing_core::Subscriber for FooSubscriber {
//! #   fn new_span(&self, _: &Attributes) -> Id { Id::from_u64(0) }
//! #   fn record(&self, _: &Id, _: &Record) {}
//! #   fn event(&self, _: &Event) {}
//! #   fn record_follows_from(&self, _: &Id, _: &Id) {}
//! #   fn enabled(&self, _: &Metadata) -> bool { false }
//! #   fn enter(&self, _: &Id) {}
//! #   fn exit(&self, _: &Id) {}
//! # }
//! # impl FooSubscriber { fn new() -> Self { FooSubscriber } }
//! # let _my_subscriber = FooSubscriber::new();
//! # #[cfg(feature = "std")]
//! # let my_dispatch = dispatcher::Dispatch::new(_my_subscriber);
//! // no default subscriber
//!
//! # #[cfg(feature = "std")]
//! dispatcher::with_default(&my_dispatch, || {
//!     // my_subscriber is the default
//! });
//!
//! // no default subscriber again
//! ```
//! It's important to note that `with_default` will not propagate the current
//! thread's default subscriber to any threads spawned within the `with_default`
//! block. To propagate the default subscriber to new threads, either use
//! `with_default` from the new thread, or use `set_global_default`.
//!
//! As an alternative to `with_default`, we can use [`set_global_default`] to
//! set a `Dispatch` as the default for all threads, for the lifetime of the
//! program. For example:
//! ```rust
//! # pub struct FooSubscriber;
//! # use tracing_core::{
//! #   dispatcher, Event, Metadata,
//! #   span::{Attributes, Id, Record}
//! # };
//! # impl tracing_core::Subscriber for FooSubscriber {
//! #   fn new_span(&self, _: &Attributes) -> Id { Id::from_u64(0) }
//! #   fn record(&self, _: &Id, _: &Record) {}
//! #   fn event(&self, _: &Event) {}
//! #   fn record_follows_from(&self, _: &Id, _: &Id) {}
//! #   fn enabled(&self, _: &Metadata) -> bool { false }
//! #   fn enter(&self, _: &Id) {}
//! #   fn exit(&self, _: &Id) {}
//! # }
//! # impl FooSubscriber { fn new() -> Self { FooSubscriber } }
//! # #[cfg(feature = "std")]
//! # let my_subscriber = FooSubscriber::new();
//! # #[cfg(feature = "std")]
//! # let my_dispatch = dispatcher::Dispatch::new(my_subscriber);
//! // no default subscriber
//!
<<<<<<< HEAD
//! dispatcher::set_global_default(&my_dispatch)
=======
//! # #[cfg(feature = "std")]
//! dispatcher::set_global_default(my_dispatch)
>>>>>>> 549c919d
//!     // `set_global_default` will return an error if the global default
//!     // subscriber has already been set.
//!     .expect("global default was already set!");
//!
//! // `my_subscriber` is now the default
//! ```
//!
//! <div class="information">
//!     <div class="tooltip ignore" style="">ⓘ<span class="tooltiptext">Note</span></div>
//! </div>
//! <div class="example-wrap" style="display:inline-block">
//! <pre class="ignore" style="white-space:normal;font:inherit;">
//!
//! **Note**: the thread-local scoped dispatcher ([`with_default`]) requires the
//! Rust standard library. `no_std` users should use [`set_global_default`] instead.
//!
//! </pre></div>
//!
//! ## Accessing the Default Subscriber
//!
//! A thread's current default subscriber can be accessed using the
//! [`get_default`] function, which executes a closure with a reference to the
//! currently default `Dispatch`. This is used primarily by `tracing`
//! instrumentation.
use crate::{
    span,
    subscriber::{self, Subscriber},
    Event, LevelFilter, Metadata,
};

use core::{
    any::Any,
    fmt,
    sync::atomic::{AtomicBool, AtomicUsize, Ordering},
};

#[cfg(feature = "std")]
use std::{
    cell::{Cell, RefCell, RefMut},
    error,
    sync::Weak,
};

#[cfg(feature = "alloc")]
use alloc::sync::Arc;

#[cfg(feature = "alloc")]
use core::ops::Deref;

/// `Dispatch` trace data to a [`Subscriber`].
#[derive(Clone)]
pub struct Dispatch {
    #[cfg(feature = "alloc")]
    subscriber: Kind<Arc<dyn Subscriber + Send + Sync>>,

    #[cfg(not(feature = "alloc"))]
    subscriber: &'static (dyn Subscriber + Send + Sync),
}

#[cfg(feature = "alloc")]
#[derive(Clone)]
enum Kind<T> {
    Global(&'static (dyn Subscriber + Send + Sync)),
    Scoped(T),
}

#[cfg(feature = "std")]
thread_local! {
    static CURRENT_STATE: State = State {
        default: RefCell::new(Dispatch::none()),
        can_enter: Cell::new(true),
    };
}

static EXISTS: AtomicBool = AtomicBool::new(false);
static GLOBAL_INIT: AtomicUsize = AtomicUsize::new(UNINITIALIZED);

#[cfg(feature = "std")]
static SCOPED_COUNT: AtomicUsize = AtomicUsize::new(0);

const UNINITIALIZED: usize = 0;
const INITIALIZING: usize = 1;
const INITIALIZED: usize = 2;

static mut GLOBAL_DISPATCH: Dispatch = Dispatch {
    #[cfg(feature = "alloc")]
    subscriber: Kind::Global(&NO_SUBSCRIBER),
    #[cfg(not(feature = "alloc"))]
    subscriber: &NO_SUBSCRIBER,
};
static NONE: Dispatch = Dispatch {
    #[cfg(feature = "alloc")]
    subscriber: Kind::Global(&NO_SUBSCRIBER),
    #[cfg(not(feature = "alloc"))]
    subscriber: &NO_SUBSCRIBER,
};
static NO_SUBSCRIBER: NoSubscriber = NoSubscriber;

/// The dispatch state of a thread.
#[cfg(feature = "std")]
struct State {
    /// This thread's current default dispatcher.
    default: RefCell<Dispatch>,
    /// Whether or not we can currently begin dispatching a trace event.
    ///
    /// This is set to `false` when functions such as `enter`, `exit`, `event`,
    /// and `new_span` are called on this thread's default dispatcher, to
    /// prevent further trace events triggered inside those functions from
    /// creating an infinite recursion. When we finish handling a dispatch, this
    /// is set back to `true`.
    can_enter: Cell<bool>,
}

/// While this guard is active, additional calls to subscriber functions on
/// the default dispatcher will not be able to access the dispatch context.
/// Dropping the guard will allow the dispatch context to be re-entered.
#[cfg(feature = "std")]
struct Entered<'a>(&'a State);

/// A guard that resets the current default dispatcher to the prior
/// default dispatcher when dropped.
#[cfg(feature = "std")]
#[cfg_attr(docsrs, doc(cfg(feature = "std")))]
#[derive(Debug)]
pub struct DefaultGuard(Option<Dispatch>);

/// Sets this dispatch as the default for the duration of a closure.
///
/// The default dispatcher is used when creating a new [span] or
/// [`Event`].
///
/// <div class="information">
///     <div class="tooltip ignore" style="">ⓘ<span class="tooltiptext">Note</span></div>
/// </div>
/// <div class="example-wrap" style="display:inline-block">
/// <pre class="ignore" style="white-space:normal;font:inherit;">
/// <strong>Note</strong>: This function required the Rust standard library.
/// <!-- hack: this whitespace makes rustdoc interpret the next line as markdown again -->
///
/// `no_std` users should use [`set_global_default`] instead.
///
/// </pre></div>
///
/// [span]: super::span
/// [`Subscriber`]: super::subscriber::Subscriber
/// [`Event`]: super::event::Event
#[cfg(feature = "std")]
#[cfg_attr(docsrs, doc(cfg(feature = "std")))]
pub fn with_default<T>(dispatcher: &Dispatch, f: impl FnOnce() -> T) -> T {
    // When this guard is dropped, the default dispatcher will be reset to the
    // prior default. Using this (rather than simply resetting after calling
    // `f`) ensures that we always reset to the prior dispatcher even if `f`
    // panics.
    let _guard = set_default(dispatcher);
    f()
}

/// Sets the dispatch as the default dispatch for the duration of the lifetime
/// of the returned DefaultGuard
///
/// <div class="information">
///     <div class="tooltip ignore" style="">ⓘ<span class="tooltiptext">Note</span></div>
/// </div>
/// <div class="example-wrap" style="display:inline-block">
/// <pre class="ignore" style="white-space:normal;font:inherit;">
///
/// **Note**: This function required the Rust standard library.
/// `no_std` users should use [`set_global_default`] instead.
///
/// </pre></div>
#[cfg(feature = "std")]
#[cfg_attr(docsrs, doc(cfg(feature = "std")))]
#[must_use = "Dropping the guard unregisters the dispatcher."]
pub fn set_default(dispatcher: &Dispatch) -> DefaultGuard {
    // When this guard is dropped, the default dispatcher will be reset to the
    // prior default. Using this ensures that we always reset to the prior
    // dispatcher even if the thread calling this function panics.
    State::set_default(dispatcher.clone())
}

/// Sets this dispatch as the global default for the duration of the entire program.
/// Will be used as a fallback if no thread-local dispatch has been set in a thread
/// (using `with_default`.)
///
/// Can only be set once; subsequent attempts to set the global default will fail.
/// Returns `Err` if the global default has already been set.
///
///
/// <div class="information">
///     <div class="tooltip compile_fail" style="">&#x26a0; &#xfe0f;<span class="tooltiptext">Warning</span></div>
/// </div><div class="example-wrap" style="display:inline-block"><pre class="compile_fail" style="white-space:normal;font:inherit;">
/// <strong>Warning</strong>: In general, libraries should <em>not</em> call
/// <code>set_global_default()</code>! Doing so will cause conflicts when
/// executables that depend on the library try to set the default later.
/// </pre></div>
///
<<<<<<< HEAD
/// [span]: ../span/index.html
/// [`Subscriber`]: ../subscriber/trait.Subscriber.html
/// [`Event`]: ../event/struct.Event.html
pub fn set_global_default(dispatcher: &Dispatch) -> Result<(), SetGlobalDefaultError> {
=======
/// [span]: super::span
/// [`Subscriber`]: super::subscriber::Subscriber
/// [`Event`]: super::event::Event
pub fn set_global_default(dispatcher: Dispatch) -> Result<(), SetGlobalDefaultError> {
>>>>>>> 549c919d
    if GLOBAL_INIT.compare_and_swap(UNINITIALIZED, INITIALIZING, Ordering::SeqCst) == UNINITIALIZED
    {
        #[cfg(feature = "alloc")]
        let subscriber = {
            let subscriber = match dispatcher.subscriber {
                Kind::Global(s) => s,
                Kind::Scoped(s) => unsafe {
                    // safety: this leaks the subscriber onto the heap. the
                    // reference count will always be at least 1.
                    &*Arc::into_raw(s)
                },
            };
            Kind::Global(subscriber)
        };

        #[cfg(not(feature = "alloc"))]
        let subscriber = dispatcher.subscriber;

        unsafe {
<<<<<<< HEAD
            GLOBAL_DISPATCH = Some(dispatcher.clone());
=======
            GLOBAL_DISPATCH = Dispatch { subscriber };
>>>>>>> 549c919d
        }
        GLOBAL_INIT.store(INITIALIZED, Ordering::SeqCst);
        EXISTS.store(true, Ordering::Release);
        Ok(())
    } else {
        Err(SetGlobalDefaultError { _no_construct: () })
    }
}

/// Returns true if a `tracing` dispatcher has ever been set.
///
/// This may be used to completely elide trace points if tracing is not in use
/// at all or has yet to be initialized.
#[doc(hidden)]
#[inline(always)]
pub fn has_been_set() -> bool {
    EXISTS.load(Ordering::Relaxed)
}

/// Returned if setting the global dispatcher fails.
#[derive(Debug)]
pub struct SetGlobalDefaultError {
    _no_construct: (),
}

impl fmt::Display for SetGlobalDefaultError {
    fn fmt(&self, f: &mut fmt::Formatter<'_>) -> fmt::Result {
        f.pad("a global default trace dispatcher has already been set")
    }
}

#[cfg(feature = "std")]
#[cfg_attr(docsrs, doc(cfg(feature = "std")))]
impl error::Error for SetGlobalDefaultError {}

/// Executes a closure with a reference to this thread's current [dispatcher].
///
/// Note that calls to `get_default` should not be nested; if this function is
/// called while inside of another `get_default`, that closure will be provided
/// with `Dispatch::none` rather than the previously set dispatcher.
///
/// [dispatcher]: super::dispatcher::Dispatch
#[cfg(feature = "std")]
pub fn get_default<T, F>(mut f: F) -> T
where
    F: FnMut(&Dispatch) -> T,
{
    if SCOPED_COUNT.load(Ordering::Acquire) == 0 {
        // fast path if no scoped dispatcher has been set; just use the global
        // default.
        return f(get_global());
    }

    // While this guard is active, additional calls to subscriber functions on
    // the default dispatcher will not be able to access the dispatch context.
    // Dropping the guard will allow the dispatch context to be re-entered.
    struct Entered<'a>(&'a Cell<bool>);
    impl<'a> Drop for Entered<'a> {
        #[inline]
        fn drop(&mut self) {
            self.0.set(true);
        }
    }

    CURRENT_STATE
        .try_with(|state| {
            if state.can_enter.replace(false) {
                let _guard = Entered(&state.can_enter);

                let mut default = state.default.borrow_mut();

                if default.is::<NoSubscriber>() {
                    // don't redo this call on the next check
                    *default = get_global().clone();
                }
                return f(&*default);
            }

            f(&Dispatch::none())
        })
        .unwrap_or_else(|_| f(&Dispatch::none()))
}

/// Executes a closure with a reference to this thread's current [dispatcher].
///
/// Note that calls to `get_default` should not be nested; if this function is
/// called while inside of another `get_default`, that closure will be provided
/// with `Dispatch::none` rather than the previously set dispatcher.
///
/// [dispatcher]: super::dispatcher::Dispatch
#[cfg(feature = "std")]
#[doc(hidden)]
#[inline(never)]
pub fn get_current<T>(f: impl FnOnce(&Dispatch) -> T) -> Option<T> {
    CURRENT_STATE
        .try_with(|state| {
            let entered = state.enter()?;
            Some(f(&*entered.current()))
        })
        .ok()?
}

/// Executes a closure with a reference to the current [dispatcher].
///
/// [dispatcher]: super::dispatcher::Dispatch
#[cfg(not(feature = "std"))]
#[doc(hidden)]
pub fn get_current<T>(f: impl FnOnce(&Dispatch) -> T) -> Option<T> {
    Some(f(&get_global()))
}

/// Executes a closure with a reference to the current [dispatcher].
///
/// [dispatcher]: super::dispatcher::Dispatch
#[cfg(not(feature = "std"))]
pub fn get_default<T, F>(mut f: F) -> T
where
    F: FnMut(&Dispatch) -> T,
{
    f(get_global())
}

#[inline(always)]
pub(crate) fn get_global() -> &'static Dispatch {
    if GLOBAL_INIT.load(Ordering::Acquire) != INITIALIZED {
        return &NONE;
    }
    unsafe {
        // This is safe given the invariant that setting the global dispatcher
        // also sets `GLOBAL_INIT` to `INITIALIZED`.
        &GLOBAL_DISPATCH
    }
}

#[cfg(feature = "std")]
pub(crate) struct Registrar(Kind<Weak<dyn Subscriber + Send + Sync>>);

impl Dispatch {
    /// Returns a new `Dispatch` that discards events and spans.
    #[inline]
    pub fn none() -> Self {
        Dispatch {
            #[cfg(feature = "alloc")]
            subscriber: Kind::Global(&NO_SUBSCRIBER),
            #[cfg(not(feature = "alloc"))]
            subscriber: &NO_SUBSCRIBER,
        }
    }

    /// Returns a `Dispatch` that forwards to the given [`Subscriber`].
    ///
    /// [`Subscriber`]: super::subscriber::Subscriber
    #[cfg(feature = "alloc")]
    #[cfg_attr(docsrs, doc(cfg(any(feature = "std", feature = "alloc"))))]
    pub fn new<S>(subscriber: S) -> Self
    where
        S: Subscriber + Send + Sync + 'static,
    {
        let me = Dispatch {
            subscriber: Kind::Scoped(Arc::new(subscriber)),
        };
        crate::callsite::register_dispatch(&me);
        me
    }

    /// Returns a `Dispatch` that forwards to the given static [`Subscriber`].
    ///
    /// Unlike [`Dispatch::new`], this function is always available on all
    /// platforms, even when the `std` or `alloc` features are disabled.
    ///
    /// In order to use `from_static`, the `Subscriber` itself must be stored in
    /// a static. For example:
    ///
    /// ```rust
    /// struct MySubscriber {
    ///    // ...
    /// }
    ///
    /// # use tracing_core::{span::{Id, Attributes, Record}, Event, Metadata};
    /// impl tracing_core::Subscriber for MySubscriber {
    ///     // ...
    /// #   fn new_span(&self, _: &Attributes) -> Id { Id::from_u64(0) }
    /// #   fn record(&self, _: &Id, _: &Record) {}
    /// #   fn event(&self, _: &Event) {}
    /// #   fn record_follows_from(&self, _: &Id, _: &Id) {}
    /// #   fn enabled(&self, _: &Metadata) -> bool { false }
    /// #   fn enter(&self, _: &Id) {}
    /// #   fn exit(&self, _: &Id) {}
    /// }
    ///
    /// static SUBSCRIBER: MySubscriber = MySubscriber {
    ///     // ...
    /// };
    ///
    /// fn main() {
    ///     use tracing_core::dispatcher::{self, Dispatch};
    ///
    ///     let dispatch = Dispatch::from_static(&SUBSCRIBER);
    ///
    ///     dispatcher::set_global_default(dispatch)
    ///         .expect("no global default subscriber should have been set previously!");
    /// }
    /// ```
    ///
    /// Constructing the subscriber in a static initializer may make some forms
    /// of runtime configuration more challenging. If this is the case, users
    /// with access to `liballoc` or the Rust standard library are encouraged to
    /// use [`Dispatch::new`] rather than `from_static`. `no_std` users who
    /// cannot allocate or do not have access to `liballoc` may want to consider
    /// the [`lazy_static`] crate, or another library which allows lazy
    /// initialization of statics.
    ///
    /// [`Subscriber`]: super::subscriber::Subscriber
    /// [`Dispatch::new`]: Dispatch::new
    /// [`lazy_static`]: https://crates.io/crates/lazy_static
    pub fn from_static(subscriber: &'static (dyn Subscriber + Send + Sync)) -> Self {
        #[cfg(feature = "alloc")]
        let me = Self {
            subscriber: Kind::Global(subscriber),
        };
        #[cfg(not(feature = "alloc"))]
        let me = Self { subscriber };
        crate::callsite::register_dispatch(&me);
        me
    }

    #[cfg(feature = "std")]
    pub(crate) fn registrar(&self) -> Registrar {
        Registrar(match self.subscriber {
            Kind::Scoped(ref s) => Kind::Scoped(Arc::downgrade(s)),
            Kind::Global(s) => Kind::Global(s),
        })
    }

    #[inline(always)]
    #[cfg(feature = "alloc")]
    fn subscriber(&self) -> &(dyn Subscriber + Send + Sync) {
        match self.subscriber {
            Kind::Scoped(ref s) => Arc::deref(s),
            Kind::Global(s) => s,
        }
    }

    #[inline(always)]
    #[cfg(not(feature = "alloc"))]
    fn subscriber(&self) -> &(dyn Subscriber + Send + Sync) {
        self.subscriber
    }

    /// Registers a new callsite with this subscriber, returning whether or not
    /// the subscriber is interested in being notified about the callsite.
    ///
    /// This calls the [`register_callsite`] function on the [`Subscriber`]
    /// that this `Dispatch` forwards to.
    ///
    /// [`Subscriber`]: super::subscriber::Subscriber
    /// [`register_callsite`]: super::subscriber::Subscriber::register_callsite
    #[inline]
    pub fn register_callsite(&self, metadata: &'static Metadata<'static>) -> subscriber::Interest {
        self.subscriber().register_callsite(metadata)
    }

    /// Returns the highest [verbosity level][level] that this [`Subscriber`] will
    /// enable, or `None`, if the subscriber does not implement level-based
    /// filtering or chooses not to implement this method.
    ///
    /// This calls the [`max_level_hint`] function on the [`Subscriber`]
    /// that this `Dispatch` forwards to.
    ///
    /// [level]: super::Level
    /// [`Subscriber`]: super::subscriber::Subscriber
    /// [`register_callsite`]: super::subscriber::Subscriber::max_level_hint
    // TODO(eliza): consider making this a public API?
    #[inline]
    pub(crate) fn max_level_hint(&self) -> Option<LevelFilter> {
        self.subscriber().max_level_hint()
    }

    /// Record the construction of a new span, returning a new [ID] for the
    /// span being constructed.
    ///
    /// This calls the [`new_span`] function on the [`Subscriber`] that this
    /// `Dispatch` forwards to.
    ///
    /// [ID]: super::span::Id
    /// [`Subscriber`]: super::subscriber::Subscriber
    /// [`new_span`]: super::subscriber::Subscriber::new_span
    #[inline]
    pub fn new_span(&self, span: &span::Attributes<'_>) -> span::Id {
        self.subscriber().new_span(span)
    }

    /// Record a set of values on a span.
    ///
    /// This calls the [`record`] function on the [`Subscriber`] that this
    /// `Dispatch` forwards to.
    ///
    /// [`Subscriber`]: super::subscriber::Subscriber
    /// [`record`]: super::subscriber::Subscriber::record
    #[inline]
    pub fn record(&self, span: &span::Id, values: &span::Record<'_>) {
        self.subscriber().record(span, values)
    }

    /// Adds an indication that `span` follows from the span with the id
    /// `follows`.
    ///
    /// This calls the [`record_follows_from`] function on the [`Subscriber`]
    /// that this `Dispatch` forwards to.
    ///
    /// [`Subscriber`]: super::subscriber::Subscriber
    /// [`record_follows_from`]: super::subscriber::Subscriber::record_follows_from
    #[inline]
    pub fn record_follows_from(&self, span: &span::Id, follows: &span::Id) {
        self.subscriber().record_follows_from(span, follows)
    }

    /// Returns true if a span with the specified [metadata] would be
    /// recorded.
    ///
    /// This calls the [`enabled`] function on the [`Subscriber`] that this
    /// `Dispatch` forwards to.
    ///
    /// [metadata]: super::metadata::Metadata
    /// [`Subscriber`]: super::subscriber::Subscriber
    /// [`enabled`]: super::subscriber::Subscriber::enabled
    #[inline]
    pub fn enabled(&self, metadata: &Metadata<'_>) -> bool {
        self.subscriber().enabled(metadata)
    }

    /// Records that an [`Event`] has occurred.
    ///
    /// This calls the [`event`] function on the [`Subscriber`] that this
    /// `Dispatch` forwards to.
    ///
    /// [`Event`]: super::event::Event
    /// [`Subscriber`]: super::subscriber::Subscriber
    /// [`event`]: super::subscriber::Subscriber::event
    #[inline]
    pub fn event(&self, event: &Event<'_>) {
        self.subscriber().event(event)
    }

    /// Records that a span has been can_enter.
    ///
    /// This calls the [`enter`] function on the [`Subscriber`] that this
    /// `Dispatch` forwards to.
    ///
    /// [`Subscriber`]: super::subscriber::Subscriber
    /// [`enter`]: super::subscriber::Subscriber::enter
    #[inline]
    pub fn enter(&self, span: &span::Id) {
        self.subscriber().enter(span);
    }

    /// Records that a span has been exited.
    ///
    /// This calls the [`exit`] function on the [`Subscriber`] that this
    /// `Dispatch` forwards to.
    ///
    /// [`Subscriber`]: super::subscriber::Subscriber
    /// [`exit`]: super::subscriber::Subscriber::exit
    #[inline]
    pub fn exit(&self, span: &span::Id) {
        self.subscriber().exit(span);
    }

    /// Notifies the subscriber that a [span ID] has been cloned.
    ///
    /// This function must only be called with span IDs that were returned by
    /// this `Dispatch`'s [`new_span`] function. The `tracing` crate upholds
    /// this guarantee and any other libraries implementing instrumentation APIs
    /// must as well.
    ///
    /// This calls the [`clone_span`] function on the `Subscriber` that this
    /// `Dispatch` forwards to.
    ///
    /// [span ID]: super::span::Id
    /// [`Subscriber`]: super::subscriber::Subscriber
    /// [`clone_span`]: super::subscriber::Subscriber::clone_span
    /// [`new_span`]: super::subscriber::Subscriber::new_span
    #[inline]
    pub fn clone_span(&self, id: &span::Id) -> span::Id {
        self.subscriber().clone_span(&id)
    }

    /// Notifies the subscriber that a [span ID] has been dropped.
    ///
    /// This function must only be called with span IDs that were returned by
    /// this `Dispatch`'s [`new_span`] function. The `tracing` crate upholds
    /// this guarantee and any other libraries implementing instrumentation APIs
    /// must as well.
    ///
    /// This calls the [`drop_span`] function on the [`Subscriber`] that this
    ///  `Dispatch` forwards to.
    ///
    /// <div class="information">
    ///     <div class="tooltip compile_fail" style="">&#x26a0; &#xfe0f;<span class="tooltiptext">Warning</span></div>
    /// </div>
    /// <div class="example-wrap" style="display:inline-block"><pre class="compile_fail" style="white-space:normal;font:inherit;">
    ///
    /// **Deprecated**: The [`try_close`] method is functionally identical, but returns `true` if the span is now closed.
    /// It should be used instead of this method.
    ///
    /// </pre></div>
    ///
    /// [span ID]: super::span::Id
    /// [`Subscriber`]: super::subscriber::Subscriber
    /// [`drop_span`]: super::subscriber::Subscriber::drop_span
    /// [`new_span`]: super::subscriber::Subscriber::new_span
    /// [`try_close`]: Self::try_close
    #[inline]
    #[deprecated(since = "0.1.2", note = "use `Dispatch::try_close` instead")]
    pub fn drop_span(&self, id: span::Id) {
        #[allow(deprecated)]
        self.subscriber().drop_span(id);
    }

    /// Notifies the subscriber that a [span ID] has been dropped, and returns
    /// `true` if there are now 0 IDs referring to that span.
    ///
    /// This function must only be called with span IDs that were returned by
    /// this `Dispatch`'s [`new_span`] function. The `tracing` crate upholds
    /// this guarantee and any other libraries implementing instrumentation APIs
    /// must as well.
    ///
    /// This calls the [`try_close`] function on the [`Subscriber`] that this
    ///  `Dispatch` forwards to.
    ///
    /// [span ID]: super::span::Id
    /// [`Subscriber`]: super::subscriber::Subscriber
    /// [`try_close`]: super::subscriber::Subscriber::try_close
    /// [`new_span`]: super::subscriber::Subscriber::new_span
    #[inline]
    pub fn try_close(&self, id: span::Id) -> bool {
        self.subscriber().try_close(id)
    }

    /// Returns a type representing this subscriber's view of the current span.
    ///
    /// This calls the [`current`] function on the `Subscriber` that this
    /// `Dispatch` forwards to.
    ///
    /// [`current`]: super::subscriber::Subscriber::current_span
    #[inline]
    pub fn current_span(&self) -> span::Current {
        self.subscriber().current_span()
    }

    /// Returns `true` if this `Dispatch` forwards to a `Subscriber` of type
    /// `T`.
    #[inline]
    pub fn is<T: Any>(&self) -> bool {
        Subscriber::is::<T>(&*self.subscriber())
    }

    /// Returns some reference to the `Subscriber` this `Dispatch` forwards to
    /// if it is of type `T`, or `None` if it isn't.
    #[inline]
    pub fn downcast_ref<T: Any>(&self) -> Option<&T> {
        Subscriber::downcast_ref(&*self.subscriber())
    }
}

impl Default for Dispatch {
    /// Returns the current default dispatcher
    fn default() -> Self {
        get_default(|default| default.clone())
    }
}

impl fmt::Debug for Dispatch {
    fn fmt(&self, f: &mut fmt::Formatter<'_>) -> fmt::Result {
        f.pad("Dispatch(...)")
    }
}

#[cfg(feature = "std")]
impl<S> From<S> for Dispatch
where
    S: Subscriber + Send + Sync + 'static,
{
    #[inline]
    fn from(subscriber: S) -> Self {
        Dispatch::new(subscriber)
    }
}

struct NoSubscriber;
impl Subscriber for NoSubscriber {
    #[inline]
    fn register_callsite(&self, _: &'static Metadata<'static>) -> subscriber::Interest {
        subscriber::Interest::never()
    }

    fn new_span(&self, _: &span::Attributes<'_>) -> span::Id {
        span::Id::from_u64(0xDEAD)
    }

    fn event(&self, _event: &Event<'_>) {}

    fn record(&self, _span: &span::Id, _values: &span::Record<'_>) {}

    fn record_follows_from(&self, _span: &span::Id, _follows: &span::Id) {}

    #[inline]
    fn enabled(&self, _metadata: &Metadata<'_>) -> bool {
        false
    }

    fn enter(&self, _span: &span::Id) {}
    fn exit(&self, _span: &span::Id) {}
}

#[cfg(feature = "std")]
impl Registrar {
    pub(crate) fn upgrade(&self) -> Option<Dispatch> {
        match self.0 {
            Kind::Global(s) => Some(Dispatch {
                subscriber: Kind::Global(s),
            }),
            Kind::Scoped(ref s) => s.upgrade().map(|s| Dispatch {
                subscriber: Kind::Scoped(s),
            }),
        }
    }
}

// ===== impl State =====

#[cfg(feature = "std")]
impl State {
    /// Replaces the current default dispatcher on this thread with the provided
    /// dispatcher.Any
    ///
    /// Dropping the returned `ResetGuard` will reset the default dispatcher to
    /// the previous value.
    #[inline]
    fn set_default(new_dispatch: Dispatch) -> DefaultGuard {
        let prior = CURRENT_STATE
            .try_with(|state| {
                state.can_enter.set(true);
                state.default.replace(new_dispatch)
            })
            .ok();
        EXISTS.store(true, Ordering::Release);
        SCOPED_COUNT.fetch_add(1, Ordering::Release);
        DefaultGuard(prior)
    }

    #[inline]
    fn enter(&self) -> Option<Entered<'_>> {
        if self.can_enter.replace(false) {
            Some(Entered(&self))
        } else {
            None
        }
    }
}

// ===== impl Entered =====

#[cfg(feature = "std")]
impl<'a> Entered<'a> {
    #[inline]
    fn current(&self) -> RefMut<'a, Dispatch> {
        let mut default = self.0.default.borrow_mut();

        if default.is::<NoSubscriber>() {
            // don't redo this call on the next check
            *default = get_global().clone();
        }

        default
    }
}

#[cfg(feature = "std")]
impl<'a> Drop for Entered<'a> {
    #[inline]
    fn drop(&mut self) {
        self.0.can_enter.set(true);
    }
}

// ===== impl DefaultGuard =====

#[cfg(feature = "std")]
impl Drop for DefaultGuard {
    #[inline]
    fn drop(&mut self) {
        SCOPED_COUNT.fetch_sub(1, Ordering::Release);
        if let Some(dispatch) = self.0.take() {
            // Replace the dispatcher and then drop the old one outside
            // of the thread-local context. Dropping the dispatch may
            // lead to the drop of a subscriber which, in the process,
            // could then also attempt to access the same thread local
            // state -- causing a clash.
            let prev = CURRENT_STATE.try_with(|state| state.default.replace(dispatch));
            drop(prev)
        }
    }
}

#[cfg(test)]
mod test {

    use super::*;
    use crate::{
        callsite::Callsite,
        metadata::{Kind, Level, Metadata},
        subscriber::Interest,
    };

    #[test]
    fn dispatch_is() {
        let dispatcher = Dispatch::from_static(&NO_SUBSCRIBER);
        assert!(dispatcher.is::<NoSubscriber>());
    }

    #[test]
    fn dispatch_downcasts() {
        let dispatcher = Dispatch::from_static(&NO_SUBSCRIBER);
        assert!(dispatcher.downcast_ref::<NoSubscriber>().is_some());
    }

    struct TestCallsite;
    static TEST_CALLSITE: TestCallsite = TestCallsite;
    static TEST_META: Metadata<'static> = metadata! {
        name: "test",
        target: module_path!(),
        level: Level::DEBUG,
        fields: &[],
        callsite: &TEST_CALLSITE,
        kind: Kind::EVENT
    };

    impl Callsite for TestCallsite {
        fn set_interest(&self, _: Interest) {}
        fn metadata(&self) -> &Metadata<'_> {
            &TEST_META
        }
    }

    #[test]
    #[cfg(feature = "std")]
    fn events_dont_infinite_loop() {
        // This test ensures that an event triggered within a subscriber
        // won't cause an infinite loop of events.
        struct TestSubscriber;
        impl Subscriber for TestSubscriber {
            fn enabled(&self, _: &Metadata<'_>) -> bool {
                true
            }

            fn new_span(&self, _: &span::Attributes<'_>) -> span::Id {
                span::Id::from_u64(0xAAAA)
            }

            fn record(&self, _: &span::Id, _: &span::Record<'_>) {}

            fn record_follows_from(&self, _: &span::Id, _: &span::Id) {}

            fn event(&self, _: &Event<'_>) {
                static EVENTS: AtomicUsize = AtomicUsize::new(0);
                assert_eq!(
                    EVENTS.fetch_add(1, Ordering::Relaxed),
                    0,
                    "event method called twice!"
                );
                Event::dispatch(&TEST_META, &TEST_META.fields().value_set(&[]))
            }

            fn enter(&self, _: &span::Id) {}

            fn exit(&self, _: &span::Id) {}
        }

        with_default(&Dispatch::new(TestSubscriber), || {
            Event::dispatch(&TEST_META, &TEST_META.fields().value_set(&[]))
        })
    }

    #[test]
    #[cfg(feature = "std")]
    fn spans_dont_infinite_loop() {
        // This test ensures that a span created within a subscriber
        // won't cause an infinite loop of new spans.

        fn mk_span() {
            get_default(|current| {
                current.new_span(&span::Attributes::new(
                    &TEST_META,
                    &TEST_META.fields().value_set(&[]),
                ))
            });
        }

        struct TestSubscriber;
        impl Subscriber for TestSubscriber {
            fn enabled(&self, _: &Metadata<'_>) -> bool {
                true
            }

            fn new_span(&self, _: &span::Attributes<'_>) -> span::Id {
                static NEW_SPANS: AtomicUsize = AtomicUsize::new(0);
                assert_eq!(
                    NEW_SPANS.fetch_add(1, Ordering::Relaxed),
                    0,
                    "new_span method called twice!"
                );
                mk_span();
                span::Id::from_u64(0xAAAA)
            }

            fn record(&self, _: &span::Id, _: &span::Record<'_>) {}

            fn record_follows_from(&self, _: &span::Id, _: &span::Id) {}

            fn event(&self, _: &Event<'_>) {}

            fn enter(&self, _: &span::Id) {}

            fn exit(&self, _: &span::Id) {}
        }

        with_default(&Dispatch::new(TestSubscriber), mk_span)
    }

    #[test]
    fn default_no_subscriber() {
        let default_dispatcher = Dispatch::default();
        assert!(default_dispatcher.is::<NoSubscriber>());
    }

    #[cfg(feature = "std")]
    #[test]
    fn default_dispatch() {
        struct TestSubscriber;
        impl Subscriber for TestSubscriber {
            fn enabled(&self, _: &Metadata<'_>) -> bool {
                true
            }

            fn new_span(&self, _: &span::Attributes<'_>) -> span::Id {
                span::Id::from_u64(0xAAAA)
            }

            fn record(&self, _: &span::Id, _: &span::Record<'_>) {}

            fn record_follows_from(&self, _: &span::Id, _: &span::Id) {}

            fn event(&self, _: &Event<'_>) {}

            fn enter(&self, _: &span::Id) {}

            fn exit(&self, _: &span::Id) {}
        }
        let guard = set_default(&Dispatch::new(TestSubscriber));
        let default_dispatcher = Dispatch::default();
        assert!(default_dispatcher.is::<TestSubscriber>());

        drop(guard);
        let default_dispatcher = Dispatch::default();
        assert!(default_dispatcher.is::<NoSubscriber>());
    }
}<|MERGE_RESOLUTION|>--- conflicted
+++ resolved
@@ -106,12 +106,8 @@
 //! # let my_dispatch = dispatcher::Dispatch::new(my_subscriber);
 //! // no default subscriber
 //!
-<<<<<<< HEAD
+//! # #[cfg(feature = "std")]
 //! dispatcher::set_global_default(&my_dispatch)
-=======
-//! # #[cfg(feature = "std")]
-//! dispatcher::set_global_default(my_dispatch)
->>>>>>> 549c919d
 //!     // `set_global_default` will return an error if the global default
 //!     // subscriber has already been set.
 //!     .expect("global default was already set!");
@@ -308,27 +304,20 @@
 /// executables that depend on the library try to set the default later.
 /// </pre></div>
 ///
-<<<<<<< HEAD
-/// [span]: ../span/index.html
-/// [`Subscriber`]: ../subscriber/trait.Subscriber.html
-/// [`Event`]: ../event/struct.Event.html
-pub fn set_global_default(dispatcher: &Dispatch) -> Result<(), SetGlobalDefaultError> {
-=======
 /// [span]: super::span
 /// [`Subscriber`]: super::subscriber::Subscriber
 /// [`Event`]: super::event::Event
-pub fn set_global_default(dispatcher: Dispatch) -> Result<(), SetGlobalDefaultError> {
->>>>>>> 549c919d
+pub fn set_global_default(dispatcher: &Dispatch) -> Result<(), SetGlobalDefaultError> {
     if GLOBAL_INIT.compare_and_swap(UNINITIALIZED, INITIALIZING, Ordering::SeqCst) == UNINITIALIZED
     {
         #[cfg(feature = "alloc")]
         let subscriber = {
-            let subscriber = match dispatcher.subscriber {
-                Kind::Global(s) => s,
+            let subscriber = match &dispatcher.subscriber {
+                Kind::Global(s) => s.clone(),
                 Kind::Scoped(s) => unsafe {
                     // safety: this leaks the subscriber onto the heap. the
                     // reference count will always be at least 1.
-                    &*Arc::into_raw(s)
+                    &*Arc::into_raw(s.clone())
                 },
             };
             Kind::Global(subscriber)
@@ -338,11 +327,7 @@
         let subscriber = dispatcher.subscriber;
 
         unsafe {
-<<<<<<< HEAD
-            GLOBAL_DISPATCH = Some(dispatcher.clone());
-=======
             GLOBAL_DISPATCH = Dispatch { subscriber };
->>>>>>> 549c919d
         }
         GLOBAL_INIT.store(INITIALIZED, Ordering::SeqCst);
         EXISTS.store(true, Ordering::Release);
@@ -542,7 +527,7 @@
     ///
     ///     let dispatch = Dispatch::from_static(&SUBSCRIBER);
     ///
-    ///     dispatcher::set_global_default(dispatch)
+    ///     dispatcher::set_global_default(&dispatch)
     ///         .expect("no global default subscriber should have been set previously!");
     /// }
     /// ```
