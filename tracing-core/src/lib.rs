--- conflicted
+++ resolved
@@ -304,11 +304,6 @@
 pub mod metadata;
 mod parent;
 pub mod span;
-<<<<<<< HEAD
-pub(crate) mod stdlib;
-=======
-pub mod subscriber;
->>>>>>> 288f71da
 
 #[doc(inline)]
 pub use self::{
