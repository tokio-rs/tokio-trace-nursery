mod common;

use common::*;
use tracing_core::dispatcher::*;
#[test]
fn global_dispatch() {
<<<<<<< HEAD
    set_global_default(&Dispatch::new(TestSubscriberA)).expect("global dispatch set failed");
=======
    static TEST: TestSubscriberA = TestSubscriberA;
    set_global_default(Dispatch::from_static(&TEST)).expect("global dispatch set failed");
>>>>>>> 549c919d
    get_default(|current| {
        assert!(
            current.is::<TestSubscriberA>(),
            "global dispatch get failed"
        )
    });

    #[cfg(feature = "std")]
    with_default(&Dispatch::new(TestSubscriberB), || {
        get_default(|current| {
            assert!(
                current.is::<TestSubscriberB>(),
                "thread-local override of global dispatch failed"
            )
        });
    });

    get_default(|current| {
        assert!(
            current.is::<TestSubscriberA>(),
            "reset to global override failed"
        )
    });

<<<<<<< HEAD
    set_global_default(&Dispatch::new(TestSubscriberA))
=======
    set_global_default(Dispatch::from_static(&TEST))
>>>>>>> 549c919d
        .expect_err("double global dispatch set succeeded");
}<|MERGE_RESOLUTION|>--- conflicted
+++ resolved
@@ -4,12 +4,8 @@
 use tracing_core::dispatcher::*;
 #[test]
 fn global_dispatch() {
-<<<<<<< HEAD
-    set_global_default(&Dispatch::new(TestSubscriberA)).expect("global dispatch set failed");
-=======
     static TEST: TestSubscriberA = TestSubscriberA;
-    set_global_default(Dispatch::from_static(&TEST)).expect("global dispatch set failed");
->>>>>>> 549c919d
+    set_global_default(&Dispatch::from_static(&TEST)).expect("global dispatch set failed");
     get_default(|current| {
         assert!(
             current.is::<TestSubscriberA>(),
@@ -34,10 +30,6 @@
         )
     });
 
-<<<<<<< HEAD
-    set_global_default(&Dispatch::new(TestSubscriberA))
-=======
-    set_global_default(Dispatch::from_static(&TEST))
->>>>>>> 549c919d
+    set_global_default(&Dispatch::from_static(&TEST))
         .expect_err("double global dispatch set succeeded");
 }