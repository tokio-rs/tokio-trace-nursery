--- conflicted
+++ resolved
@@ -53,15 +53,11 @@
 
         fn enter(&self, _: &Id) {}
 
-<<<<<<< HEAD
         fn exit(&self, _: &span::Id) {}
 
         fn current_span(&self) -> tracing_core::span::Current {
             tracing_core::span::Current::unknown()
         }
-=======
-        fn exit(&self, _: &Id) {}
->>>>>>> 44d35580
     }
 
     with_default(TestCollector, || {
