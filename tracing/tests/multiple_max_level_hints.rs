--- conflicted
+++ resolved
@@ -25,14 +25,14 @@
         tracing::error!("everything is on fire");
     }
 
-    let (subscriber1, handle1) = collector::mock()
-        .named("subscriber1")
+    let (collector1, handle1) = collector::mock()
+        .named("collector1")
         .with_max_level_hint(Level::INFO)
         .with_filter(|meta| {
             let level = dbg!(meta.level());
             assert!(
                 level <= &Level::DEBUG,
-                "a TRACE event was dynamically filtered by subscriber1"
+                "a TRACE event was dynamically filtered by collector1"
             );
             level <= &Level::INFO
         })
@@ -41,14 +41,14 @@
         .event(event::mock().at_level(Level::ERROR))
         .done()
         .run_with_handle();
-    let (subscriber2, handle2) = collector::mock()
-        .named("subscriber2")
+    let (collector2, handle2) = collector::mock()
+        .named("collector2")
         .with_max_level_hint(Level::DEBUG)
         .with_filter(|meta| {
             let level = dbg!(meta.level());
             assert!(
                 level <= &Level::DEBUG,
-                "a TRACE event was dynamically filtered by subscriber2"
+                "a TRACE event was dynamically filtered by collector2"
             );
             level <= &Level::DEBUG
         })
@@ -59,20 +59,12 @@
         .done()
         .run_with_handle();
 
-    let dispatch1 = tracing::Dispatch::new(subscriber1);
+    let dispatch1 = tracing::Dispatch::new(collector1);
 
-<<<<<<< HEAD
-    tracing::dispatcher::with_default(dispatch1, do_events);
+    tracing::dispatch::with_default(dispatch1, do_events);
     handle1.assert_finished();
 
-    let dispatch2 = tracing::Dispatch::new(subscriber2);
-    tracing::dispatcher::with_default(dispatch2, do_events);
-=======
-    tracing::dispatch::with_default(&dispatch1, do_events);
-    handle1.assert_finished();
-
-    let dispatch2 = tracing::Dispatch::new(subscriber2);
-    tracing::dispatch::with_default(&dispatch2, do_events);
->>>>>>> 1bf9da2b
+    let dispatch2 = tracing::Dispatch::new(collector2);
+    tracing::dispatch::with_default(dispatch2, do_events);
     handle2.assert_finished();
 }