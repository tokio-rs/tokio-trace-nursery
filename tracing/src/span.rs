//! Spans represent periods of time in which a program was executing in a
//! particular context.
//!
//! A span consists of [fields], user-defined key-value pairs of arbitrary data
//! that describe the context the span represents, and a set of fixed attributes
//! that describe all `tracing` spans and events. Attributes describing spans
//! include:
//!
//! - An [`Id`] assigned by the subscriber that uniquely identifies it in relation
//!   to other spans.
//! - The span's [parent] in the trace tree.
//! - [Metadata] that describes static characteristics of all spans
//!   originating from that callsite, such as its name, source code location,
//!   [verbosity level], and the names of its fields.
//!
//! # Creating Spans
//!
//! Spans are created using the [`span!`] macro. This macro is invoked with the
//! following arguments, in order:
//!
//! - The [`target`] and/or [`parent`][parent] attributes, if the user wishes to
//!   override their default values.
//! - The span's [verbosity level]
//! - A string literal providing the span's name.
//! - Finally, between zero and 32 arbitrary key/value fields.
//!
//! [`target`]: super::Metadata::target()
//!
//! For example:
//! ```rust
//! use tracing::{span, Level};
//!
//! /// Construct a new span at the `INFO` level named "my_span", with a single
//! /// field named answer , with the value `42`.
//! let my_span = span!(Level::INFO, "my_span", answer = 42);
//! ```
//!
//! The documentation for the [`span!`] macro provides additional examples of
//! the various options that exist when creating spans.
//!
//! The [`trace_span!`], [`debug_span!`], [`info_span!`], [`warn_span!`], and
//! [`error_span!`] exist as shorthand for constructing spans at various
//! verbosity levels.
//!
//! ## Recording Span Creation
//!
//! The [`Attributes`] type contains data associated with a span, and is
//! provided to the [collector] when a new span is created. It contains
//! the span's metadata, the ID of [the span's parent][parent] if one was
//! explicitly set, and any fields whose values were recorded when the span was
//! constructed. The collector, which is responsible for recording `tracing`
//! data, can then store or record these values.
//!
//! # The Span Lifecycle
//!
//! ## Entering a Span
//!
//! A thread of execution is said to _enter_ a span when it begins executing,
//! and _exit_ the span when it switches to another context. Spans may be
//! entered through the [`enter`] and [`in_scope`] methods.
//!
//! The `enter` method enters a span, returning a [guard] that exits the span
//! when dropped
//! ```
//! # #[macro_use] extern crate tracing;
//! # use tracing::Level;
//! let my_var: u64 = 5;
//! let my_span = span!(Level::TRACE, "my_span", my_var);
//!
//! // `my_span` exists but has not been entered.
//!
//! // Enter `my_span`...
//! let _enter = my_span.enter();
//!
//! // Perform some work inside of the context of `my_span`...
//! // Dropping the `_enter` guard will exit the span.
//!```
//!
//! <div class="information">
//!     <div class="tooltip compile_fail" style="">&#x26a0; &#xfe0f;<span class="tooltiptext">Warning</span></div>
//! </div><div class="example-wrap" style="display:inline-block"><pre class="compile_fail" style="white-space:normal;font:inherit;">
//!
//!  **Warning**: In asynchronous code that uses async/await syntax,
//!  [`Span::enter`] may produce incorrect traces if the returned drop
//!  guard is held across an await point. See
//!  [the method documentation][Span#in-asynchronous-code] for details.
//!
//! </pre></div>
//!
//! `in_scope` takes a closure or function pointer and executes it inside the
//! span.
//! ```
//! # #[macro_use] extern crate tracing;
//! # use tracing::Level;
//! let my_var: u64 = 5;
//! let my_span = span!(Level::TRACE, "my_span", my_var = &my_var);
//!
//! my_span.in_scope(|| {
//!     // perform some work in the context of `my_span`...
//! });
//!
//! // Perform some work outside of the context of `my_span`...
//!
//! my_span.in_scope(|| {
//!     // Perform some more work in the context of `my_span`.
//! });
//! ```
//!
//! <div class="information">
//!     <div class="tooltip ignore" style="">ⓘ<span class="tooltiptext">Note</span></div>
//! </div>
//! <div class="example-wrap" style="display:inline-block">
//! <pre class="ignore" style="white-space:normal;font:inherit;">
//! <strong>Note</strong>: Since entering a span takes <code>&self</code<, and
//! <code>Span</code>s are <code>Clone</code>, <code>Send</code>, and
//! <code>Sync</code>, it is entirely valid for multiple threads to enter the
//! same span concurrently.
//! </pre></div>
//!
//! ## Span Relationships
//!
//! Spans form a tree structure — unless it is a root span, all spans have a
//! _parent_, and may have one or more _children_. When a new span is created,
//! the current span becomes the new span's parent. The total execution time of
//! a span consists of the time spent in that span and in the entire subtree
//! represented by its children. Thus, a parent span always lasts for at least
//! as long as the longest-executing span in its subtree.
//!
//! ```
//! # #[macro_use] extern crate tracing;
//! # use tracing::Level;
//! // this span is considered the "root" of a new trace tree:
//! span!(Level::INFO, "root").in_scope(|| {
//!     // since we are now inside "root", this span is considered a child
//!     // of "root":
//!     span!(Level::DEBUG, "outer_child").in_scope(|| {
//!         // this span is a child of "outer_child", which is in turn a
//!         // child of "root":
//!         span!(Level::TRACE, "inner_child").in_scope(|| {
//!             // and so on...
//!         });
//!     });
//!     // another span created here would also be a child of "root".
//! });
//!```
//!
//! In addition, the parent of a span may be explicitly specified in
//! the `span!` macro. For example:
//!
//! ```rust
//! # #[macro_use] extern crate tracing;
//! # use tracing::Level;
//! // Create, but do not enter, a span called "foo".
//! let foo = span!(Level::INFO, "foo");
//!
//! // Create and enter a span called "bar".
//! let bar = span!(Level::INFO, "bar");
//! let _enter = bar.enter();
//!
//! // Although we have currently entered "bar", "baz"'s parent span
//! // will be "foo".
//! let baz = span!(parent: &foo, Level::INFO, "baz");
//! ```
//!
//! A child span should typically be considered _part_ of its parent. For
//! example, if a collector is recording the length of time spent in various
//! spans, it should generally include the time spent in a span's children as
//! part of that span's duration.
//!
//! In addition to having zero or one parent, a span may also _follow from_ any
//! number of other spans. This indicates a causal relationship between the span
//! and the spans that it follows from, but a follower is *not* typically
//! considered part of the duration of the span it follows. Unlike the parent, a
//! span may record that it follows from another span after it is created, using
//! the [`follows_from`] method.
//!
//! As an example, consider a listener task in a server. As the listener accepts
//! incoming connections, it spawns new tasks that handle those connections. We
//! might want to have a span representing the listener, and instrument each
//! spawned handler task with its own span. We would want our instrumentation to
//! record that the handler tasks were spawned as a result of the listener task.
//! However, we might not consider the handler tasks to be _part_ of the time
//! spent in the listener task, so we would not consider those spans children of
//! the listener span. Instead, we would record that the handler tasks follow
//! from the listener, recording the causal relationship but treating the spans
//! as separate durations.
//!
//! ## Closing Spans
//!
//! Execution may enter and exit a span multiple times before that span is
//! _closed_. Consider, for example, a future which has an associated
//! span and enters that span every time it is polled:
//! ```rust
//! # extern crate tracing;
//! # extern crate futures;
//! # use futures::{Future, Poll, Async};
//! struct MyFuture {
//!    // data
//!    span: tracing::Span,
//! }
//!
//! impl Future for MyFuture {
//!     type Item = ();
//!     type Error = ();
//!
//!     fn poll(&mut self) -> Poll<Self::Item, Self::Error> {
//!         let _enter = self.span.enter();
//!         // Do actual future work...
//! # Ok(Async::Ready(()))
//!     }
//! }
//! ```
//!
//! If this future was spawned on an executor, it might yield one or more times
//! before `poll` returns `Ok(Async::Ready)`. If the future were to yield, then
//! the executor would move on to poll the next future, which may _also_ enter
//! an associated span or series of spans. Therefore, it is valid for a span to
//! be entered repeatedly before it completes. Only the time when that span or
//! one of its children was the current span is considered to be time spent in
//! that span. A span which is not executing and has not yet been closed is said
//! to be _idle_.
//!
//! Because spans may be entered and exited multiple times before they close,
//! [collector]s have separate trait methods which are called to notify them
//! of span exits and when span handles are dropped. When execution exits a
//! span, [`exit`] will always be called with that span's ID to notify the
//! collector that the span has been exited. When span handles are dropped, the
//! [`drop_span`] method is called with that span's ID. The collector may use
//! this to determine whether or not the span will be entered again.
//!
//! If there is only a single handle with the capacity to exit a span, dropping
//! that handle "closes" the span, since the capacity to enter it no longer
//! exists. For example:
//! ```
//! # #[macro_use] extern crate tracing;
//! # use tracing::Level;
//! {
//!     span!(Level::TRACE, "my_span").in_scope(|| {
//!         // perform some work in the context of `my_span`...
//!     }); // --> Collect::exit(my_span)
//!
//!     // The handle to `my_span` only lives inside of this block; when it is
//!     // dropped, the collector will be informed via `drop_span`.
//!
//! } // --> Collect::drop_span(my_span)
//! ```
//!
//! However, if multiple handles exist, the span can still be re-entered even if
//! one or more is dropped. For determining when _all_ handles to a span have
//! been dropped, collectors have a [`clone_span`] method, which is called
//! every time a span handle is cloned. Combined with `drop_span`, this may be
//! used to track the number of handles to a given span — if `drop_span` has
//! been called one more time than the number of calls to `clone_span` for a
//! given ID, then no more handles to the span with that ID exist. The
//! collector may then treat it as closed.
//!
//! # When to use spans
//!
//! As a rule of thumb, spans should be used to represent discrete units of work
//! (e.g., a given request's lifetime in a server) or periods of time spent in a
//! given context (e.g., time spent interacting with an instance of an external
//! system, such as a database).
//!
//! Which scopes in a program correspond to new spans depend somewhat on user
//! intent. For example, consider the case of a loop in a program. Should we
//! construct one span and perform the entire loop inside of that span, like:
//!
//! ```rust
//! # #[macro_use] extern crate tracing;
//! # use tracing::Level;
//! # let n = 1;
//! let span = span!(Level::TRACE, "my_loop");
//! let _enter = span.enter();
//! for i in 0..n {
//!     # let _ = i;
//!     // ...
//! }
//! ```
//! Or, should we create a new span for each iteration of the loop, as in:
//! ```rust
//! # #[macro_use] extern crate tracing;
//! # use tracing::Level;
//! # let n = 1u64;
//! for i in 0..n {
//!     let span = span!(Level::TRACE, "my_loop", iteration = i);
//!     let _enter = span.enter();
//!     // ...
//! }
//! ```
//!
//! Depending on the circumstances, we might want to do either, or both. For
//! example, if we want to know how long was spent in the loop overall, we would
//! create a single span around the entire loop; whereas if we wanted to know how
//! much time was spent in each individual iteration, we would enter a new span
//! on every iteration.
//!
//! [fields]: super::field
//! [Metadata]: super::Metadata
//! [verbosity level]: super::Level
//! [`span!`]: super::span!
//! [`trace_span!`]: super::trace_span!
//! [`debug_span!`]: super::debug_span!
//! [`info_span!`]: super::info_span!
//! [`warn_span!`]: super::warn_span!
//! [`error_span!`]: super::error_span!
//! [`clone_span`]: super::collect::Collect::clone_span()
//! [`drop_span`]: super::collect::Collect::drop_span()
//! [`exit`]: super::collect::Collect::exit
//! [collector]: super::collect::Collect
//! [`enter`]: Span::enter()
//! [`in_scope`]: Span::in_scope()
//! [`follows_from`]: Span::follows_from()
//! [guard]: Entered
//! [parent]: #span-relationships
pub use tracing_core::span::{Attributes, Id, Record};

use crate::{
    dispatch::{self, Dispatch},
    field, Metadata,
};
use core::{
    cmp, fmt,
    hash::{Hash, Hasher},
    marker::PhantomData,
};

/// Trait implemented by types which have a span `Id`.
pub trait AsId: crate::sealed::Sealed {
    /// Returns the `Id` of the span that `self` corresponds to, or `None` if
    /// this corresponds to a disabled span.
    fn as_id(&self) -> Option<&Id>;
}

/// A handle representing a span, with the capability to enter the span if it
/// exists.
///
/// If the span was rejected by the current `Collector`'s filter, entering the
/// span will silently do nothing. Thus, the handle can be used in the same
/// manner regardless of whether or not the trace is currently being collected.
#[derive(Clone)]
pub struct Span {
    /// A handle used to enter the span when it is not executing.
    ///
    /// If this is `None`, then the span has either closed or was never enabled.
    inner: Option<Inner>,
    /// Metadata describing the span.
    ///
    /// This might be `Some` even if `inner` is `None`, in the case that the
    /// span is disabled but the metadata is needed for `log` support.
    meta: Option<&'static Metadata<'static>>,
}

/// A handle representing the capacity to enter a span which is known to exist.
///
/// Unlike `Span`, this type is only constructed for spans which _have_ been
/// enabled by the current filter. This type is primarily used for implementing
/// span handles; users should typically not need to interact with it directly.
#[derive(Debug)]
pub(crate) struct Inner {
    /// The span's ID, as provided by `collector`.
    id: Id,

    /// The collector that will receive events relating to this span.
    ///
    /// This should be the same collector that provided this span with its
    /// `id`.
    collector: Dispatch,
}

/// A guard representing a span which has been entered and is currently
/// executing.
///
/// When the guard is dropped, the span will be exited.
///
/// This is returned by the [`Span::enter`] function.
///
/// [`Span::enter`]: super::Span::enter()
#[derive(Debug)]
#[must_use = "once a span has been entered, it should be exited"]
pub struct Entered<'a> {
    span: &'a Span,
    _not_send: PhantomData<*mut ()>,
}

/// `log` target for all span lifecycle (creation/enter/exit/close) records.
#[cfg(feature = "log")]
const LIFECYCLE_LOG_TARGET: &str = "tracing::span";
/// `log` target for span activity (enter/exit) records.
#[cfg(feature = "log")]
const ACTIVITY_LOG_TARGET: &str = "tracing::span::active";

// ===== impl Span =====

impl Span {
    /// Constructs a new `Span` with the given [metadata] and set of
    /// [field values].
    ///
    /// The new span will be constructed by the currently-active [collector],
    /// with the current span as its parent (if one exists).
    ///
    /// After the span is constructed, [field values] and/or [`follows_from`]
    /// annotations may be added to it.
    ///
    /// [metadata]: mod@super::metadata
    /// [collector]: super::collect::Collect
    /// [field values]: super::field::ValueSet
    /// [`follows_from`]: super::Span::follows_from()
    pub fn new(meta: &'static Metadata<'static>, values: &field::ValueSet<'_>) -> Span {
        dispatch::get_default(|dispatch| Self::new_with(meta, values, dispatch))
    }

    #[inline]
    #[doc(hidden)]
    pub fn new_with(
        meta: &'static Metadata<'static>,
        values: &field::ValueSet<'_>,
        dispatch: &Dispatch,
    ) -> Span {
        let new_span = Attributes::new(meta, values);
        Self::make_with(meta, new_span, dispatch)
    }

    /// Constructs a new `Span` as the root of its own trace tree, with the
    /// given [metadata] and set of [field values].
    ///
    /// After the span is constructed, [field values] and/or [`follows_from`]
    /// annotations may be added to it.
    ///
    /// [metadata]: mod@super::metadata
    /// [field values]: super::field::ValueSet
    /// [`follows_from`]: super::Span::follows_from()
    pub fn new_root(meta: &'static Metadata<'static>, values: &field::ValueSet<'_>) -> Span {
        dispatch::get_default(|dispatch| Self::new_root_with(meta, values, dispatch))
    }

    #[inline]
    #[doc(hidden)]
    pub fn new_root_with(
        meta: &'static Metadata<'static>,
        values: &field::ValueSet<'_>,
        dispatch: &Dispatch,
    ) -> Span {
        let new_span = Attributes::new_root(meta, values);
        Self::make_with(meta, new_span, dispatch)
    }

    /// Constructs a new `Span` as child of the given parent span, with the
    /// given [metadata] and set of [field values].
    ///
    /// After the span is constructed, [field values] and/or [`follows_from`]
    /// annotations may be added to it.
    ///
    /// [metadata]: mod@super::metadata
    /// [field values]: super::field::ValueSet
    /// [`follows_from`]: super::Span::follows_from()
    pub fn child_of(
        parent: impl Into<Option<Id>>,
        meta: &'static Metadata<'static>,
        values: &field::ValueSet<'_>,
    ) -> Span {
        let mut parent = parent.into();
        dispatch::get_default(move |dispatch| {
            Self::child_of_with(Option::take(&mut parent), meta, values, dispatch)
        })
    }

    #[inline]
    #[doc(hidden)]
    pub fn child_of_with(
        parent: impl Into<Option<Id>>,
        meta: &'static Metadata<'static>,
        values: &field::ValueSet<'_>,
        dispatch: &Dispatch,
    ) -> Span {
        let new_span = match parent.into() {
            Some(parent) => Attributes::child_of(parent, meta, values),
            None => Attributes::new_root(meta, values),
        };
        Self::make_with(meta, new_span, dispatch)
    }

    /// Constructs a new disabled span with the given `Metadata`.
    ///
    /// This should be used when a span is constructed from a known callsite,
    /// but the collector indicates that it is disabled.
    ///
    /// Entering, exiting, and recording values on this span will not notify the
    /// `Collector` but _may_ record log messages if the `log` feature flag is
    /// enabled.
    #[inline(always)]
    pub fn new_disabled(meta: &'static Metadata<'static>) -> Span {
        Self {
            inner: None,
            meta: Some(meta),
        }
    }

    /// Constructs a new span that is *completely disabled*.
    ///
    /// This can be used rather than `Option<Span>` to represent cases where a
    /// span is not present.
    ///
    /// Entering, exiting, and recording values on this span will do nothing.
    #[inline(always)]
    pub const fn none() -> Span {
        Self {
            inner: None,
            meta: None,
        }
    }

    /// Returns a handle to the span [considered by the `Collector`] to be the
    /// current span.
    ///
    /// If the collector indicates that it does not track the current span, or
    /// that the thread from which this function is called is not currently
    /// inside a span, the returned span will be disabled.
    ///
    /// [considered by the `Collector`]: super::collect::Collect::current_span()
    pub fn current() -> Span {
        dispatch::get_default(|dispatch| {
            if let Some((id, meta)) = dispatch.current_span().into_inner() {
                let id = dispatch.clone_span(&id);
                Self {
                    inner: Some(Inner::new(id, dispatch)),
                    meta: Some(meta),
                }
            } else {
                Self::none()
            }
        })
    }

    fn make_with(
        meta: &'static Metadata<'static>,
        new_span: Attributes<'_>,
        dispatch: &Dispatch,
    ) -> Span {
        let attrs = &new_span;
        let id = dispatch.new_span(attrs);
        let inner = Some(Inner::new(id, dispatch));

        let span = Self {
            inner,
            meta: Some(meta),
        };

        if_log_enabled! {{
            let target = if attrs.is_empty() {
                LIFECYCLE_LOG_TARGET
            } else {
                meta.target()
            };
            span.log(target, level_to_log!(*meta.level()), format_args!("++ {}{}", meta.name(), FmtAttrs(attrs)));
        }}

        span
    }
    /// Enters this span, returning a guard that will exit the span when dropped.
    ///
    /// If this span is enabled by the current collector, then this function will
    /// call [`Collect::enter`] with the span's [`Id`], and dropping the guard
    /// will call [`Collect::exit`]. If the span is disabled, this does
    /// nothing.
    ///
    /// <div class="information">
    ///     <div class="tooltip ignore" style="">ⓘ<span class="tooltiptext">Note</span></div>
    /// </div>
    /// <div class="example-wrap" style="display:inline-block">
    /// <pre class="ignore" style="white-space:normal;font:inherit;">
    ///
    /// **Note**: The returned [`Entered`] guard guard does not
    /// implement `Send`. Dropping the guard will exit *this* span,
    /// and if the guard is sent to another thread and dropped there, that thread may
    /// never have entered this span. Thus, `Entered` should not be sent
    /// between threads.
    ///
    /// </pre></div>
    ///
    /// **Warning**: in asynchronous code that uses [async/await syntax][syntax],
    /// [`Span::enter`] should be used very carefully or avoided entirely. Holding
    /// the drop guard returned by `Span::enter` across `.await` points will
    /// result in incorrect traces.
    ///
    /// For example,
    ///
    /// ```
    /// # use tracing::info_span;
    /// # async fn some_other_async_function() {}
    /// async fn my_async_function() {
    ///     let span = info_span!("my_async_function");
    ///
    ///     // THIS WILL RESULT IN INCORRECT TRACES
    ///     let _enter = span.enter();
    ///     some_other_async_function().await;
    ///
    ///     // ...
    /// }
    /// ```
    ///
    /// The drop guard returned by `Span::enter` exits the span when it is
    /// dropped. When an async function or async block yields at an `.await`
    /// point, the current scope is _exited_, but values in that scope are
    /// **not** dropped (because the async block will eventually resume
    /// execution from that await point). This means that _another_ task will
    /// begin executing while _remaining_ in the entered span. This results in
    /// an incorrect trace.
    ///
    /// Instead of using `Span::enter` in asynchronous code, prefer the
    /// following:
    ///
    /// * To enter a span for a synchronous section of code within an async
    ///   block or function, prefer [`Span::in_scope`]. Since `in_scope` takes a
    ///   synchronous closure and exits the span when the closure returns, the
    ///   span will always be exited before the next await point. For example:
    ///   ```
    ///   # use tracing::info_span;
    ///   # async fn some_other_async_function(_: ()) {}
    ///   async fn my_async_function() {
    ///       let span = info_span!("my_async_function");
    ///
    ///       let some_value = span.in_scope(|| {
    ///           // run some synchronous code inside the span...
    ///       });
    ///
    ///       // This is okay! The span has already been exited before we reach
    ///       // the await point.
    ///       some_other_async_function(some_value).await;
    ///
    ///       // ...
    ///   }
    ///   ```
    /// * For instrumenting asynchronous code, `tracing` provides the
    ///   [`Future::instrument` combinator][instrument] for
    ///   attaching a span to a future (async function or block). This will
    ///   enter the span _every_ time the future is polled, and exit it whenever
    ///   the future yields.
    ///
    ///   `Instrument` can be used with an async block inside an async function:
    ///   ```ignore
    ///   # use tracing::info_span;
    ///   use tracing::Instrument;
    ///
    ///   # async fn some_other_async_function() {}
    ///   async fn my_async_function() {
    ///       let span = info_span!("my_async_function");
    ///       async move {
    ///          // This is correct! If we yield here, the span will be exited,
    ///          // and re-entered when we resume.
    ///          some_other_async_function().await;
    ///
    ///          //more asynchronous code inside the span...
    ///
    ///       }
    ///         // instrument the async block with the span...
    ///         .instrument(span)
    ///         // ...and await it.
    ///         .await
    ///   }
    ///   ```
    ///
    ///   It can also be used to instrument calls to async functions at the
    ///   callsite:
    ///   ```ignore
    ///   # use tracing::debug_span;
    ///   use tracing::Instrument;
    ///
    ///   # async fn some_other_async_function() {}
    ///   async fn my_async_function() {
    ///       let some_value = some_other_async_function()
    ///          .instrument(debug_span!("some_other_async_function"))
    ///          .await;
    ///
    ///       // ...
    ///   }
    ///   ```
    ///
    /// * The [`#[instrument]` attribute macro][attr] can automatically generate
    ///   correct code when used on an async function:
    ///
    ///   ```ignore
    ///   # async fn some_other_async_function() {}
    ///   #[tracing::instrument(level = "info")]
    ///   async fn my_async_function() {
    ///
    ///       // This is correct! If we yield here, the span will be exited,
    ///       // and re-entered when we resume.
    ///       some_other_async_function().await;
    ///
    ///       // ...
    ///
    ///   }
    ///   ```
    ///
    /// [syntax]: https://rust-lang.github.io/async-book/01_getting_started/04_async_await_primer.html
    /// [instrument]: crate::Instrument
    /// [attr]: macro@crate::instrument
    ///
    /// # Examples
    ///
    /// ```
    /// #[macro_use] extern crate tracing;
    /// # use tracing::Level;
    /// let span = span!(Level::INFO, "my_span");
    /// let guard = span.enter();
    ///
    /// // code here is within the span
    ///
    /// drop(guard);
    ///
    /// // code here is no longer within the span
    ///
    /// ```
    ///
    /// Guards need not be explicitly dropped:
    ///
    /// ```
    /// #[macro_use] extern crate tracing;
    /// fn my_function() -> String {
    ///     // enter a span for the duration of this function.
    ///     let span = trace_span!("my_function");
    ///     let _enter = span.enter();
    ///
    ///     // anything happening in functions we call is still inside the span...
    ///     my_other_function();
    ///
    ///     // returning from the function drops the guard, exiting the span.
    ///     return "Hello world".to_owned();
    /// }
    ///
    /// fn my_other_function() {
    ///     // ...
    /// }
    /// ```
    ///
    /// Sub-scopes may be created to limit the duration for which the span is
    /// entered:
    ///
    /// ```
    /// #[macro_use] extern crate tracing;
    /// let span = info_span!("my_great_span");
    ///
    /// {
    ///     let _enter = span.enter();
    ///
    ///     // this event occurs inside the span.
    ///     info!("i'm in the span!");
    ///
    ///     // exiting the scope drops the guard, exiting the span.
    /// }
    ///
    /// // this event is not inside the span.
    /// info!("i'm outside the span!")
    /// ```
    ///
    /// [`Collect::enter`]: super::collect::Collect::enter()
    /// [`Collect::exit`]: super::collect::Collect::exit()
    /// [`Id`]: super::Id
    pub fn enter(&self) -> Entered<'_> {
        if let Some(ref inner) = self.inner.as_ref() {
            inner.collector.enter(&inner.id);
        }

        if_log_enabled! {{
            if let Some(ref meta) = self.meta {
                self.log(ACTIVITY_LOG_TARGET, log::Level::Trace, format_args!("-> {}", meta.name()));
            }
        }}

        Entered {
            span: self,
            _not_send: PhantomData,
        }
    }

    /// Executes the given function in the context of this span.
    ///
    /// If this span is enabled, then this function enters the span, invokes `f`
    /// and then exits the span. If the span is disabled, `f` will still be
    /// invoked, but in the context of the currently-executing span (if there is
    /// one).
    ///
    /// Returns the result of evaluating `f`.
    ///
    /// # Examples
    ///
    /// ```
    /// # #[macro_use] extern crate tracing;
    /// # use tracing::Level;
    /// let my_span = span!(Level::TRACE, "my_span");
    ///
    /// my_span.in_scope(|| {
    ///     // this event occurs within the span.
    ///     trace!("i'm in the span!");
    /// });
    ///
    /// // this event occurs outside the span.
    /// trace!("i'm not in the span!");
    /// ```
    ///
    /// Calling a function and returning the result:
    /// ```
    /// # use tracing::{info_span, Level};
    /// fn hello_world() -> String {
    ///     "Hello world!".to_owned()
    /// }
    ///
    /// let span = info_span!("hello_world");
    /// // the span will be entered for the duration of the call to
    /// // `hello_world`.
    /// let a_string = span.in_scope(hello_world);
    ///
    pub fn in_scope<F: FnOnce() -> T, T>(&self, f: F) -> T {
        let _enter = self.enter();
        f()
    }

    /// Returns a [`Field`](super::field::Field) for the field with the
    /// given `name`, if one exists,
    pub fn field<Q: ?Sized>(&self, field: &Q) -> Option<field::Field>
    where
        Q: field::AsField,
    {
        self.metadata().and_then(|meta| field.as_field(meta))
    }

    /// Returns true if this `Span` has a field for the given
    /// [`Field`](super::field::Field) or field name.
    #[inline]
    pub fn has_field<Q: ?Sized>(&self, field: &Q) -> bool
    where
        Q: field::AsField,
    {
        self.field(field).is_some()
    }

    /// Records that the field described by `field` has the value `value`.
    ///
    /// This may be used with [`field::Empty`] to declare fields whose values
    /// are not known when the span is created, and record them later:
    /// ```
    /// use tracing::{trace_span, field};
    ///
    /// // Create a span with two fields: `greeting`, with the value "hello world", and
    /// // `parting`, without a value.
    /// let span = trace_span!("my_span", greeting = "hello world", parting = field::Empty);
    ///
    /// // ...
    ///
    /// // Now, record a value for parting as well.
    /// // (note that the field name is passed as a string slice)
    /// span.record("parting", &"goodbye world!");
    /// ```
    /// However, it may also be used to record a _new_ value for a field whose
    /// value was already recorded:
    /// ```
    /// use tracing::info_span;
    /// # fn do_something() -> Result<(), ()> { Err(()) }
    ///
    /// // Initially, let's assume that our attempt to do something is going okay...
    /// let span = info_span!("doing_something", is_okay = true);
    /// let _e = span.enter();
    ///
    /// match do_something() {
    ///     Ok(something) => {
    ///         // ...
    ///     }
    ///     Err(_) => {
    ///         // Things are no longer okay!
    ///         span.record("is_okay", &false);
    ///     }
    /// }
    /// ```
    ///
    /// <div class="information">
    ///     <div class="tooltip ignore" style="">ⓘ<span class="tooltiptext">Note</span></div>
    /// </div>
    /// <div class="example-wrap" style="display:inline-block">
    /// <pre class="ignore" style="white-space:normal;font:inherit;">
    ///
    /// **Note**: The fields associated with a span are part of its [`Metadata`].
    /// The [`Metadata`] describing a particular
    /// span is constructed statically when the span is created and cannot be extended later to
    /// add new fields. Therefore, you cannot record a value for a field that was not specified
    /// when the span was created:
    ///
    /// </pre></div>
    ///
    /// ```
    /// use tracing::{trace_span, field};
    ///
    /// // Create a span with two fields: `greeting`, with the value "hello world", and
    /// // `parting`, without a value.
    /// let span = trace_span!("my_span", greeting = "hello world", parting = field::Empty);
    ///
    /// // ...
    ///
    /// // Now, you try to record a value for a new field, `new_field`, which was not
    /// // declared as `Empty` or populated when you created `span`.
    /// // You won't get any error, but the assignment will have no effect!
    /// span.record("new_field", &"interesting_value_you_really_need");
    ///
    /// // Instead, all fields that may be recorded after span creation should be declared up front,
    /// // using field::Empty when a value is not known, as we did for `parting`.
    /// // This `record` call will indeed replace field::Empty with "you will be remembered".
    /// span.record("parting", &"you will be remembered");
    /// ```
    ///
<<<<<<< HEAD
    /// [`field::Empty`]: ../field/struct.Empty.html
    /// [`Metadata`]: ../struct.Metadata.html
    pub fn record<'a, Q: ?Sized, V>(&self, field: &Q, value: V) -> &Self
=======
    /// [`field::Empty`]: super::field::Empty
    /// [`Metadata`]: super::Metadata
    pub fn record<Q: ?Sized, V>(&self, field: &Q, value: &V) -> &Self
>>>>>>> b1baa6c2
    where
        Q: field::AsField,
        V: Into<field::Value<'a>>,
    {
        if let Some(ref meta) = self.meta {
            if let Some(field) = field.as_field(meta) {
                let idx = field.index();
                let mut value_array: [field::Value<'a>; 32] = Default::default();
                value_array[idx] = value.into();
                self.record_all(&meta.fields().value_set(&value_array));
            }
        }

        self
    }

    /// Records all the fields in the provided `ValueSet`.
    pub fn record_all(&self, values: &field::ValueSet<'_>) -> &Self {
        let record = Record::new(values);
        if let Some(ref inner) = self.inner {
            inner.record(&record);
        }

        if_log_enabled! {{
            if let Some(ref meta) = self.meta {
                let target = if record.is_empty() {
                    LIFECYCLE_LOG_TARGET
                } else {
                    meta.target()
                };
                self.log(target, level_to_log!(*meta.level()), format_args!("{}{}", meta.name(), FmtValues(&record)));
            }
        }}

        self
    }

    /// Returns `true` if this span was disabled by the collector and does not
    /// exist.
    ///
    /// See also [`is_none`].
    ///
    /// [`is_none`]: Span::is_none()
    #[inline]
    pub fn is_disabled(&self) -> bool {
        self.inner.is_none()
    }

    /// Returns `true` if this span was constructed by [`Span::none`] and is
    /// empty.
    ///
    /// If `is_none` returns `true` for a given span, then [`is_disabled`] will
    /// also return `true`. However, when a span is disabled by the collector
    /// rather than constructed by `Span::none`, this method will return
    /// `false`, while `is_disabled` will return `true`.
    ///
    /// [`is_disabled`]: Span::is_disabled()
    #[inline]
    pub fn is_none(&self) -> bool {
        self.is_disabled() && self.meta.is_none()
    }

    /// Indicates that the span with the given ID has an indirect causal
    /// relationship with this span.
    ///
    /// This relationship differs somewhat from the parent-child relationship: a
    /// span may have any number of prior spans, rather than a single one; and
    /// spans are not considered to be executing _inside_ of the spans they
    /// follow from. This means that a span may close even if subsequent spans
    /// that follow from it are still open, and time spent inside of a
    /// subsequent span should not be included in the time its precedents were
    /// executing. This is used to model causal relationships such as when a
    /// single future spawns several related background tasks, et cetera.
    ///
    /// If this span is disabled, or the resulting follows-from relationship
    /// would be invalid, this function will do nothing.
    ///
    /// # Examples
    ///
    /// Setting a `follows_from` relationship with a `Span`:
    /// ```
    /// # use tracing::{span, Id, Level, Span};
    /// let span1 = span!(Level::INFO, "span_1");
    /// let span2 = span!(Level::DEBUG, "span_2");
    /// span2.follows_from(&span1);
    /// ```
    ///
    /// Setting a `follows_from` relationship with the current span:
    /// ```
    /// # use tracing::{span, Id, Level, Span};
    /// let span = span!(Level::INFO, "hello!");
    /// span.follows_from(&Span::current());
    /// ```
    ///
    /// Setting a `follows_from` relationship with an `Id`:
    /// ```
    /// # use tracing::{span, Id, Level, Span};
    /// let span = span!(Level::INFO, "hello!");
    /// let id = span.id();
    /// span.follows_from(id);
    /// ```
    pub fn follows_from(&self, from: impl Into<Option<Id>>) -> &Self {
        if let Some(ref inner) = self.inner {
            if let Some(from) = from.into() {
                inner.follows_from(&from);
            }
        }
        self
    }

    /// Returns this span's `Id`, if it is enabled.
    pub fn id(&self) -> Option<Id> {
        self.inner.as_ref().map(Inner::id)
    }

    /// Returns this span's `Metadata`, if it is enabled.
    pub fn metadata(&self) -> Option<&'static Metadata<'static>> {
        self.meta
    }

    #[cfg(feature = "log")]
    #[inline]
    fn log(&self, target: &str, level: log::Level, message: fmt::Arguments<'_>) {
        if let Some(ref meta) = self.meta {
            if level_to_log!(*meta.level()) <= log::max_level() {
                let logger = log::logger();
                let log_meta = log::Metadata::builder().level(level).target(target).build();
                if logger.enabled(&log_meta) {
                    if let Some(ref inner) = self.inner {
                        logger.log(
                            &log::Record::builder()
                                .metadata(log_meta)
                                .module_path(meta.module_path())
                                .file(meta.file())
                                .line(meta.line())
                                .args(format_args!("{}; span={}", message, inner.id.into_u64()))
                                .build(),
                        );
                    } else {
                        logger.log(
                            &log::Record::builder()
                                .metadata(log_meta)
                                .module_path(meta.module_path())
                                .file(meta.file())
                                .line(meta.line())
                                .args(message)
                                .build(),
                        );
                    }
                }
            }
        }
    }

    /// Invokes a function with a reference to this span's ID and collector.
    ///
    /// if this span is enabled, the provided function is called, and the result is returned.
    /// If the span is disabled, the function is not called, and this method returns `None`
    /// instead.
    pub fn with_collector<T>(&self, f: impl FnOnce((&Id, &Dispatch)) -> T) -> Option<T> {
        self.inner
            .as_ref()
            .map(|inner| f((&inner.id, &inner.collector)))
    }
}

impl cmp::PartialEq for Span {
    fn eq(&self, other: &Self) -> bool {
        match (&self.meta, &other.meta) {
            (Some(this), Some(that)) => {
                this.callsite() == that.callsite() && self.inner == other.inner
            }
            _ => false,
        }
    }
}

impl Hash for Span {
    fn hash<H: Hasher>(&self, hasher: &mut H) {
        self.inner.hash(hasher);
    }
}

impl fmt::Debug for Span {
    fn fmt(&self, f: &mut fmt::Formatter<'_>) -> fmt::Result {
        let mut span = f.debug_struct("Span");
        if let Some(ref meta) = self.meta {
            span.field("name", &meta.name())
                .field("level", &meta.level())
                .field("target", &meta.target());

            if let Some(ref inner) = self.inner {
                span.field("id", &inner.id());
            } else {
                span.field("disabled", &true);
            }

            if let Some(ref path) = meta.module_path() {
                span.field("module_path", &path);
            }

            if let Some(ref line) = meta.line() {
                span.field("line", &line);
            }

            if let Some(ref file) = meta.file() {
                span.field("file", &file);
            }
        } else {
            span.field("none", &true);
        }

        span.finish()
    }
}

impl<'a> Into<Option<&'a Id>> for &'a Span {
    fn into(self) -> Option<&'a Id> {
        self.inner.as_ref().map(|inner| &inner.id)
    }
}

impl<'a> Into<Option<Id>> for &'a Span {
    fn into(self) -> Option<Id> {
        self.inner.as_ref().map(Inner::id)
    }
}

impl Drop for Span {
    fn drop(&mut self) {
        if let Some(Inner {
            ref id,
            ref collector,
        }) = self.inner
        {
            collector.try_close(id.clone());
        }

        if_log_enabled!({
            if let Some(ref meta) = self.meta {
                self.log(
                    LIFECYCLE_LOG_TARGET,
                    log::Level::Trace,
                    format_args!("-- {}", meta.name()),
                );
            }
        })
    }
}

// ===== impl Inner =====

impl Inner {
    /// Indicates that the span with the given ID has an indirect causal
    /// relationship with this span.
    ///
    /// This relationship differs somewhat from the parent-child relationship: a
    /// span may have any number of prior spans, rather than a single one; and
    /// spans are not considered to be executing _inside_ of the spans they
    /// follow from. This means that a span may close even if subsequent spans
    /// that follow from it are still open, and time spent inside of a
    /// subsequent span should not be included in the time its precedents were
    /// executing. This is used to model causal relationships such as when a
    /// single future spawns several related background tasks, et cetera.
    ///
    /// If this span is disabled, this function will do nothing. Otherwise, it
    /// returns `Ok(())` if the other span was added as a precedent of this
    /// span, or an error if this was not possible.
    fn follows_from(&self, from: &Id) {
        self.collector.record_follows_from(&self.id, &from)
    }

    /// Returns the span's ID.
    fn id(&self) -> Id {
        self.id.clone()
    }

    fn record(&self, values: &Record<'_>) {
        self.collector.record(&self.id, values)
    }

    fn new(id: Id, collector: &Dispatch) -> Self {
        Inner {
            id,
            collector: collector.clone(),
        }
    }
}

impl cmp::PartialEq for Inner {
    fn eq(&self, other: &Self) -> bool {
        self.id == other.id
    }
}

impl Hash for Inner {
    fn hash<H: Hasher>(&self, state: &mut H) {
        self.id.hash(state);
    }
}

impl Clone for Inner {
    fn clone(&self) -> Self {
        Inner {
            id: self.collector.clone_span(&self.id),
            collector: self.collector.clone(),
        }
    }
}

// ===== impl Entered =====

/// # Safety
///
/// Technically, `Entered` _can_ implement both `Send` *and* `Sync` safely. It
/// doesn't, because it has a `PhantomData<*mut ()>` field, specifically added
/// in order to make it `!Send`.
///
/// Sending an `Entered` guard between threads cannot cause memory unsafety.
/// However, it *would* result in incorrect behavior, so we add a
/// `PhantomData<*mut ()>` to prevent it from being sent between threads. This
/// is because it must be *dropped* on the same thread that it was created;
/// otherwise, the span will never be exited on the thread where it was entered,
/// and it will attempt to exit the span on a thread that may never have entered
/// it. However, we still want them to be `Sync` so that a struct holding an
/// `Entered` guard can be `Sync`.
///
/// Thus, this is totally safe.
unsafe impl<'a> Sync for Entered<'a> {}

impl<'a> Drop for Entered<'a> {
    #[inline]
    fn drop(&mut self) {
        // Dropping the guard exits the span.
        //
        // Running this behaviour on drop rather than with an explicit function
        // call means that spans may still be exited when unwinding.
        if let Some(inner) = self.span.inner.as_ref() {
            inner.collector.exit(&inner.id);
        }

        if_log_enabled! {{
            if let Some(ref meta) = self.span.meta {
                self.span.log(ACTIVITY_LOG_TARGET, log::Level::Trace, format_args!("<- {}", meta.name()));
            }
        }}
    }
}

#[cfg(feature = "log")]
struct FmtValues<'a>(&'a Record<'a>);

#[cfg(feature = "log")]
impl<'a> fmt::Display for FmtValues<'a> {
    fn fmt(&self, f: &mut fmt::Formatter<'_>) -> fmt::Result {
        let mut res = Ok(());
        let mut is_first = true;
        self.0.record(&mut |k: &field::Field, v: &dyn fmt::Debug| {
            res = write!(f, "{} {}={:?}", if is_first { ";" } else { "" }, k, v);
            is_first = false;
        });
        res
    }
}

#[cfg(feature = "log")]
struct FmtAttrs<'a>(&'a Attributes<'a>);

#[cfg(feature = "log")]
impl<'a> fmt::Display for FmtAttrs<'a> {
    fn fmt(&self, f: &mut fmt::Formatter<'_>) -> fmt::Result {
        let mut res = Ok(());
        let mut is_first = true;
        self.0.record(&mut |k: &field::Field, v: &dyn fmt::Debug| {
            res = write!(f, "{} {}={:?}", if is_first { ";" } else { "" }, k, v);
            is_first = false;
        });
        res
    }
}

#[cfg(test)]
mod test {
    use super::*;

    trait AssertSend: Send {}
    impl AssertSend for Span {}

    trait AssertSync: Sync {}
    impl AssertSync for Span {}
}<|MERGE_RESOLUTION|>--- conflicted
+++ resolved
@@ -906,15 +906,9 @@
     /// span.record("parting", &"you will be remembered");
     /// ```
     ///
-<<<<<<< HEAD
-    /// [`field::Empty`]: ../field/struct.Empty.html
-    /// [`Metadata`]: ../struct.Metadata.html
-    pub fn record<'a, Q: ?Sized, V>(&self, field: &Q, value: V) -> &Self
-=======
     /// [`field::Empty`]: super::field::Empty
     /// [`Metadata`]: super::Metadata
-    pub fn record<Q: ?Sized, V>(&self, field: &Q, value: &V) -> &Self
->>>>>>> b1baa6c2
+    pub fn record<'a, Q: ?Sized, V>(&self, field: &Q, value: V) -> &Self
     where
         Q: field::AsField,
         V: Into<field::Value<'a>>,
