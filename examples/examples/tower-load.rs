--- conflicted
+++ resolved
@@ -197,16 +197,8 @@
     }
 }
 
-<<<<<<< HEAD
-impl<'a, S> Service<&'a AddrStream> for AdminSvc<S>
-where
-    S: tracing::Collector,
-{
-    type Response = AdminSvc<S>;
-=======
 impl<'a> Service<&'a AddrStream> for AdminSvc {
     type Response = AdminSvc;
->>>>>>> 549c919d
     type Error = hyper::Error;
     type Future = Ready<Result<Self::Response, Self::Error>>;
 
@@ -219,14 +211,7 @@
     }
 }
 
-<<<<<<< HEAD
-impl<S> Service<Request<Body>> for AdminSvc<S>
-where
-    S: tracing::Collector + 'static,
-{
-=======
 impl Service<Request<Body>> for AdminSvc {
->>>>>>> 549c919d
     type Response = Response<Body>;
     type Error = Err;
     type Future = Pin<Box<dyn Future<Output = Result<Response<Body>, Err>> + std::marker::Send>>;
@@ -261,14 +246,7 @@
     }
 }
 
-<<<<<<< HEAD
-impl<S> AdminSvc<S>
-where
-    S: tracing::Collector + 'static,
-{
-=======
 impl AdminSvc {
->>>>>>> 549c919d
     fn set_from(&self, bytes: Bytes) -> Result<(), String> {
         use std::str;
         let body = str::from_utf8(&bytes.as_ref()).map_err(|e| format!("{}", e))?;
