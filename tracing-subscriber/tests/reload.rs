use std::sync::atomic::{AtomicUsize, Ordering};
use tracing_core::{
    collect::Interest,
    span::{Attributes, Id, Record},
    Collect, Event, Metadata,
};
use tracing_subscriber::{prelude::*, reload::*, subscribe};

pub struct NopSubscriber;

impl Collect for NopSubscriber {
    fn register_callsite(&self, _: &'static Metadata<'static>) -> Interest {
        Interest::never()
    }

    fn enabled(&self, _: &Metadata<'_>) -> bool {
        false
    }

    fn new_span(&self, _: &Attributes<'_>) -> Id {
        Id::from_u64(1)
    }

    fn record(&self, _: &Id, _: &Record<'_>) {}
    fn record_follows_from(&self, _: &Id, _: &Id) {}
    fn event(&self, _: &Event<'_>) {}
    fn enter(&self, _: &Id) {}
    fn exit(&self, _: &Id) {}
}

#[test]
fn reload_handle() {
    static FILTER1_CALLS: AtomicUsize = AtomicUsize::new(0);
    static FILTER2_CALLS: AtomicUsize = AtomicUsize::new(0);

    enum Filter {
        One,
        Two,
    }

    impl<S: Collect> tracing_subscriber::Subscribe<S> for Filter {
        fn register_callsite(&self, m: &Metadata<'_>) -> Interest {
            println!("REGISTER: {:?}", m);
            Interest::sometimes()
        }

        fn enabled(&self, m: &Metadata<'_>, _: subscribe::Context<'_, S>) -> bool {
            println!("ENABLED: {:?}", m);
            match self {
                Filter::One => FILTER1_CALLS.fetch_add(1, Ordering::SeqCst),
                Filter::Two => FILTER2_CALLS.fetch_add(1, Ordering::SeqCst),
            };
            true
        }
    }
    fn event() {
        tracing::trace!("my event");
    }

    let (layer, handle) = Subscriber::new(Filter::One);

    let subscriber = tracing_core::dispatch::Dispatch::new(layer.with_collector(NopSubscriber));

<<<<<<< HEAD
    tracing_core::dispatcher::with_default(subscriber, || {
=======
    tracing_core::dispatch::with_default(&subscriber, || {
>>>>>>> 1bf9da2b
        assert_eq!(FILTER1_CALLS.load(Ordering::SeqCst), 0);
        assert_eq!(FILTER2_CALLS.load(Ordering::SeqCst), 0);

        event();

        assert_eq!(FILTER1_CALLS.load(Ordering::SeqCst), 1);
        assert_eq!(FILTER2_CALLS.load(Ordering::SeqCst), 0);

        handle.reload(Filter::Two).expect("should reload");

        event();

        assert_eq!(FILTER1_CALLS.load(Ordering::SeqCst), 1);
        assert_eq!(FILTER2_CALLS.load(Ordering::SeqCst), 1);
    })
}<|MERGE_RESOLUTION|>--- conflicted
+++ resolved
@@ -61,11 +61,7 @@
 
     let subscriber = tracing_core::dispatch::Dispatch::new(layer.with_collector(NopSubscriber));
 
-<<<<<<< HEAD
-    tracing_core::dispatcher::with_default(subscriber, || {
-=======
-    tracing_core::dispatch::with_default(&subscriber, || {
->>>>>>> 1bf9da2b
+    tracing_core::dispatch::with_default(subscriber, || {
         assert_eq!(FILTER1_CALLS.load(Ordering::SeqCst), 0);
         assert_eq!(FILTER2_CALLS.load(Ordering::SeqCst), 0);
 
