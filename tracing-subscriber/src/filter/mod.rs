--- conflicted
+++ resolved
@@ -9,48 +9,5 @@
 pub use self::level::{LevelFilter, ParseError as LevelParseError};
 
 #[cfg(feature = "env-filter")]
-<<<<<<< HEAD
-pub use self::env::*;
-
-use std::sync::Arc;
-
-/// A `Layer` which filters spans and events based on a set of filter
-/// directives.
-///
-/// **Note**: renamed to `EnvFilter` in 0.1.2; use that instead.
-#[cfg(feature = "env-filter")]
-#[deprecated(since = "0.1.2", note = "renamed to `EnvFilter`")]
-pub type Filter = EnvFilter;
-
-#[derive(Debug, Clone, PartialEq, Eq, PartialOrd, Ord)]
-pub(crate) struct TargetFilter(Option<Arc<str>>);
-
-impl TargetFilter {
-    pub(crate) fn matches(&self, target: &str) -> bool {
-        if let Some(filter) = &self.0 {
-            target.starts_with(&filter[..])
-        } else {
-            true
-        }
-    }
-
-    pub(crate) fn len(&self) -> Option<usize> {
-        self.0.as_ref().map(|s| s[..].len())
-    }
-}
-
-impl<'a> From<Option<&'a str>> for TargetFilter {
-    fn from(t: Option<&'a str>) -> TargetFilter {
-        TargetFilter(t.map(Arc::from))
-    }
-}
-
-impl AsRef<Option<Arc<str>>> for TargetFilter {
-    fn as_ref(&self) -> &Option<Arc<str>> {
-        &self.0
-    }
-}
-=======
 #[cfg_attr(docsrs, doc(cfg(feature = "env-filter")))]
-pub use self::env::*;
->>>>>>> 1c3bb708
+pub use self::env::*;