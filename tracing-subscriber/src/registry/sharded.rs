--- conflicted
+++ resolved
@@ -213,19 +213,10 @@
     }
 
     fn exit(&self, id: &span::Id) {
-<<<<<<< HEAD
-        if let Some(id) = self
-            .current_spans
-            .get()
-            .and_then(|spans| spans.borrow_mut().pop(id))
-        {
-            dispatch::get_default(|dispatch| dispatch.try_close(id.clone()));
-=======
         if let Some(spans) = self.current_spans.get() {
             if spans.borrow_mut().pop(id) {
-                dispatcher::get_default(|dispatch| dispatch.try_close(id.clone()));
+                dispatch::get_default(|dispatch| dispatch.try_close(id.clone()));
             }
->>>>>>> 0dc8ef2d
         }
     }
 
