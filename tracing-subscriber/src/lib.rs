//! Utilities for implementing and composing [`tracing`] subscribers.
//!
//! [`tracing`] is a framework for instrumenting Rust programs to collect
//! scoped, structured, and async-aware diagnostics. The [`Collector`] trait
//! represents the functionality necessary to collect this trace data. This
//! crate contains tools for composing subscribers out of smaller units of
//! behaviour, and batteries-included implementations of common subscriber
//! functionality.
//!
//! `tracing-subscriber` is intended for use by both `Collector` authors and
//! application authors using `tracing` to instrument their applications.
//!
//! *Compiler support: [requires `rustc` 1.42+][msrv]*
//!
//! [msrv]: #supported-rust-versions
//!
//! ## Included Subscribers
//!
//! The following `Collector`s are provided for application authors:
//!
//! - [`fmt`] - Formats and logs tracing data (requires the `fmt` feature flag)
//!
//! ## Feature Flags
//!
//! - `env-filter`: Enables the [`EnvFilter`] type, which implements filtering
//!   similar to the [`env_logger` crate]. Enabled by default.
//! - `fmt`: Enables the [`fmt`] module, which provides a subscriber
//!   implementation for printing formatted representations of trace events.
//!   Enabled by default.
//! - `ansi`: Enables `fmt` support for ANSI terminal colors. Enabled by
//!   default.
//! - `registry`: enables the [`registry`] module. Enabled by default.
//! - `json`: Enables `fmt` support for JSON output. In JSON output, the ANSI feature does nothing.
//!
//! ### Optional Dependencies
//!
//! - [`tracing-log`]: Enables better formatting for events emitted by `log`
//!   macros in the `fmt` subscriber. On by default.
//! - [`chrono`]: Enables human-readable time formatting in the `fmt` subscriber.
//!   Enabled by default.
//! - [`smallvec`]: Causes the `EnvFilter` type to use the `smallvec` crate (rather
//!   than `Vec`) as a performance optimization. Enabled by default.
//! - [`parking_lot`]: Use the `parking_lot` crate's `RwLock` implementation
//!   rather than the Rust standard library's implementation.
//!
//! ## Supported Rust Versions
//!
//! Tracing is built against the latest stable release. The minimum supported
//! version is 1.42. The current Tracing version is not guaranteed to build on
//! Rust versions earlier than the minimum supported version.
//!
//! Tracing follows the same compiler support policies as the rest of the Tokio
//! project. The current stable Rust compiler and the three most recent minor
//! versions before it will always be supported. For example, if the current
//! stable compiler version is 1.45, the minimum supported version will not be
//! increased past 1.42, three minor versions prior. Increasing the minimum
//! supported compiler version is not considered a semver breaking change as
//! long as doing so complies with this policy.
//!
//! [`tracing`]: https://docs.rs/tracing/latest/tracing/
//! [`Collector`]: https://docs.rs/tracing-core/latest/tracing_core/subscriber/trait.Subscriber.html
//! [`EnvFilter`]: filter/struct.EnvFilter.html
//! [`fmt`]: fmt/index.html
//! [`tracing-log`]: https://crates.io/crates/tracing-log
//! [`smallvec`]: https://crates.io/crates/smallvec
//! [`chrono`]: https://crates.io/crates/chrono
//! [`env_logger` crate]: https://crates.io/crates/env_logger
//! [`parking_lot`]: https://crates.io/crates/parking_lot
//! [`registry`]: registry/index.html
#![doc(html_root_url = "https://docs.rs/tracing-subscriber/0.2.12")]
#![doc(
    html_logo_url = "https://raw.githubusercontent.com/tokio-rs/tracing/master/assets/logo-type.png",
    issue_tracker_base_url = "https://github.com/tokio-rs/tracing/issues/"
)]
#![cfg_attr(docsrs, feature(doc_cfg), deny(broken_intra_doc_links))]
#![warn(
    missing_debug_implementations,
    missing_docs,
    rust_2018_idioms,
    unreachable_pub,
    bad_style,
    const_err,
    dead_code,
    improper_ctypes,
    non_shorthand_field_patterns,
    no_mangle_generic_items,
    overflowing_literals,
    path_statements,
    patterns_in_fns_without_body,
    private_in_public,
    unconditional_recursion,
    unused,
    unused_allocation,
    unused_comparisons,
    unused_parens,
    while_true
)]
use tracing_core::span::Id;

#[macro_use]
mod macros;

pub mod field;
pub mod filter;
<<<<<<< HEAD
#[cfg(feature = "fmt")]
#[cfg_attr(docsrs, doc(cfg(feature = "fmt")))]
pub mod fmt;
=======
pub mod layer;
>>>>>>> 288f71da
pub mod prelude;
pub mod registry;
pub mod reload;
pub mod subscriber;
pub(crate) mod sync;
pub(crate) mod thread;
pub mod util;

#[cfg(feature = "env-filter")]
#[cfg_attr(docsrs, doc(cfg(feature = "env-filter")))]
pub use filter::EnvFilter;

pub use subscriber::Subscriber;

cfg_feature!("fmt", {
    pub mod fmt;
    pub use fmt::fmt;
    pub use fmt::Subscriber as FmtSubscriber;
});

<<<<<<< HEAD
#[cfg(feature = "fmt")]
#[cfg_attr(docsrs, doc(cfg(feature = "fmt")))]
pub use fmt::Collector as FmtSubscriber;
=======
cfg_feature!("registry", {
    pub use registry::Registry;
>>>>>>> 288f71da

    ///
    pub fn registry() -> Registry {
        Registry::default()
    }
});

use std::default::Default;
/// Tracks the currently executing span on a per-thread basis.
#[derive(Debug)]
pub struct CurrentSpan {
    current: thread::Local<Vec<Id>>,
}

impl CurrentSpan {
    /// Returns a new `CurrentSpan`.
    pub fn new() -> Self {
        Self {
            current: thread::Local::new(),
        }
    }

    /// Returns the [`Id`] of the span in which the current thread is
    /// executing, or `None` if it is not inside of a span.
    ///
    ///
    /// [`Id`]: https://docs.rs/tracing/latest/tracing/span/struct.Id.html
    pub fn id(&self) -> Option<Id> {
        self.current.with(|current| current.last().cloned())?
    }

    /// Records that the current thread has entered the span with the provided ID.
    pub fn enter(&self, span: Id) {
        self.current.with(|current| current.push(span));
    }

    /// Records that the current thread has exited a span.
    pub fn exit(&self) {
        self.current.with(|current| {
            let _ = current.pop();
        });
    }
}

impl Default for CurrentSpan {
    fn default() -> Self {
        Self::new()
    }
}

mod sealed {
    pub trait Sealed<A = ()> {}
}<|MERGE_RESOLUTION|>--- conflicted
+++ resolved
@@ -102,13 +102,9 @@
 
 pub mod field;
 pub mod filter;
-<<<<<<< HEAD
 #[cfg(feature = "fmt")]
 #[cfg_attr(docsrs, doc(cfg(feature = "fmt")))]
 pub mod fmt;
-=======
-pub mod layer;
->>>>>>> 288f71da
 pub mod prelude;
 pub mod registry;
 pub mod reload;
@@ -129,16 +125,9 @@
     pub use fmt::Subscriber as FmtSubscriber;
 });
 
-<<<<<<< HEAD
-#[cfg(feature = "fmt")]
-#[cfg_attr(docsrs, doc(cfg(feature = "fmt")))]
-pub use fmt::Collector as FmtSubscriber;
-=======
 cfg_feature!("registry", {
     pub use registry::Registry;
->>>>>>> 288f71da
 
-    ///
     pub fn registry() -> Registry {
         Registry::default()
     }
