--- conflicted
+++ resolved
@@ -111,10 +111,10 @@
     }
 }
 
-#[cfg(feature = "chrono")]
-impl FormatTime for SystemTime {
-    fn format_time(&self, w: &mut dyn fmt::Write) -> fmt::Result {
-        write!(w, "{}", chrono::Local::now().format("%b %d %H:%M:%S%.3f"))
+impl FormatTime for Uptime {
+    fn format_time(&self, w: &mut dyn fmt::Write) -> fmt::Result {
+        let e = self.epoch.elapsed();
+        write!(w, "{:4}.{:09}s", e.as_secs(), e.subsec_nanos())
     }
 }
 
@@ -129,31 +129,27 @@
     }
 }
 
-impl FormatTime for Uptime {
-    fn format_time(&self, w: &mut dyn fmt::Write) -> fmt::Result {
-        let e = self.epoch.elapsed();
-        write!(w, "{:4}.{:09}s", e.as_secs(), e.subsec_nanos())
-    }
-}
-
-/// The RFC 3339 format is used by default and using
-/// this struct allows chrono to bypass the parsing
-/// used when a custom format string is provided
-#[cfg(feature = "chrono")]
-#[derive(Debug, Clone, Eq, PartialEq)]
-enum ChronoFmtType {
-    Rfc3339,
-    Custom(String),
-}
-
-#[cfg(feature = "chrono")]
-impl Default for ChronoFmtType {
-    fn default() -> Self {
-        ChronoFmtType::Rfc3339
-    }
-}
-
 cfg_feature!("chrono", {
+    impl FormatTime for SystemTime {
+        fn format_time(&self, w: &mut dyn fmt::Write) -> fmt::Result {
+            write!(w, "{}", chrono::Local::now().format("%b %d %H:%M:%S%.3f"))
+        }
+    }
+
+    /// The RFC 3339 format is used by default and using
+    /// this struct allows chrono to bypass the parsing
+    /// used when a custom format string is provided
+    #[derive(Debug, Clone, Eq, PartialEq)]
+    enum ChronoFmtType {
+        Rfc3339,
+        Custom(String),
+    }
+
+    impl Default for ChronoFmtType {
+        fn default() -> Self {
+            ChronoFmtType::Rfc3339
+        }
+    }
     /// Retrieve and print the current UTC time.
     #[derive(Debug, Clone, Eq, PartialEq, Default)]
     pub struct ChronoUtc {
@@ -172,27 +168,15 @@
             }
         }
 
-<<<<<<< HEAD
         /// Format the time using the given format string.
         ///
         /// See [`chrono::format::strftime`]
         /// for details on the supported syntax.
         ///
-        /// [`chrono::format::strftime`]: https://docs.rs/chrono/0.4.9/chrono/format/strftime/index.html
         pub fn with_format(format_string: String) -> Self {
             ChronoUtc {
                 format: ChronoFmtType::Custom(format_string),
             }
-=======
-    /// Format the time using the given format string.
-    ///
-    /// See [`chrono::format::strftime`]
-    /// for details on the supported syntax.
-    ///
-    pub fn with_format(format_string: String) -> Self {
-        ChronoUtc {
-            format: ChronoFmtType::Custom(format_string),
->>>>>>> 8070a851
         }
     }
 
@@ -224,27 +208,15 @@
             }
         }
 
-<<<<<<< HEAD
         /// Format the time using the given format string.
         ///
         /// See [`chrono::format::strftime`]
         /// for details on the supported syntax.
         ///
-        /// [`chrono::format::strftime`]: https://docs.rs/chrono/0.4.9/chrono/format/strftime/index.html
         pub fn with_format(format_string: String) -> Self {
             ChronoLocal {
                 format: ChronoFmtType::Custom(format_string),
             }
-=======
-    /// Format the time using the given format string.
-    ///
-    /// See [`chrono::format::strftime`]
-    /// for details on the supported syntax.
-    ///
-    pub fn with_format(format_string: String) -> Self {
-        ChronoLocal {
-            format: ChronoFmtType::Custom(format_string),
->>>>>>> 8070a851
         }
     }
 
