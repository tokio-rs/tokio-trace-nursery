use super::{Format, FormatEvent, FormatFields, FormatTime};
use crate::{
    field::{RecordFields, VisitOutput},
    fmt::fmt_subscriber::{FmtContext, FormattedFields},
    registry::LookupSpan,
};
use serde::ser::{SerializeMap, Serializer as _};
use serde_json::Serializer;
use std::{
    collections::BTreeMap,
    fmt::{self, Write},
    io,
};
use tracing_core::{
    field::{self, Field},
    span::Record,
    Collect, Event,
};
use tracing_serde::AsSerde;

#[cfg(feature = "tracing-log")]
use tracing_log::NormalizeEvent;

/// Marker for `Format` that indicates that the verbose json log format should be used.
///
/// The full format includes fields from all entered spans.
///
/// # Example Output
///
/// ```json
/// {
///     "timestamp":"Feb 20 11:28:15.096",
///     "level":"INFO",
///     "fields":{"message":"some message","key":"value"}
///     "target":"mycrate",
///     "span":{"name":"leaf"},
///     "spans":[{"name":"root"},{"name":"leaf"}],
/// }
/// ```
///
/// # Options
///
/// - [`Json::flatten_event`] can be used to enable flattening event fields into
/// the root
/// - [`Json::with_current_span`] can be used to control logging of the current
/// span
/// - [`Json::with_span_list`] can be used to control logging of the span list
/// object.
///
/// By default, event fields are not flattened, and both current span and span
/// list are logged.
///
#[derive(Debug, Copy, Clone, Eq, PartialEq)]
pub struct Json {
    pub(crate) flatten_event: bool,
    pub(crate) display_current_span: bool,
    pub(crate) display_span_list: bool,
}

impl Json {
    /// If set to `true` event metadata will be flattened into the root object.
    pub fn flatten_event(&mut self, flatten_event: bool) {
        self.flatten_event = flatten_event;
    }

    /// If set to `false`, formatted events won't contain a field for the current span.
    pub fn with_current_span(&mut self, display_current_span: bool) {
        self.display_current_span = display_current_span;
    }

    /// If set to `false`, formatted events won't contain a list of all currently
    /// entered spans. Spans are logged in a list from root to leaf.
    pub fn with_span_list(&mut self, display_span_list: bool) {
        self.display_span_list = display_span_list;
    }
}

struct SerializableContext<'a, 'b, Span, N>(
    &'b crate::subscribe::Context<'a, Span>,
    std::marker::PhantomData<N>,
)
where
    Span: Collect + for<'lookup> crate::registry::LookupSpan<'lookup>,
    N: for<'writer> FormatFields<'writer> + 'static;

impl<'a, 'b, Span, N> serde::ser::Serialize for SerializableContext<'a, 'b, Span, N>
where
    Span: Collect + for<'lookup> crate::registry::LookupSpan<'lookup>,
    N: for<'writer> FormatFields<'writer> + 'static,
{
    fn serialize<Ser>(&self, serializer_o: Ser) -> Result<Ser::Ok, Ser::Error>
    where
        Ser: serde::ser::Serializer,
    {
        use serde::ser::SerializeSeq;
        let mut serializer = serializer_o.serialize_seq(None)?;

        for span in self.0.scope() {
            serializer.serialize_element(&SerializableSpan(&span, self.1))?;
        }

        serializer.end()
    }
}

struct SerializableSpan<'a, 'b, Span, N>(
    &'b crate::registry::SpanRef<'a, Span>,
    std::marker::PhantomData<N>,
)
where
    Span: for<'lookup> crate::registry::LookupSpan<'lookup>,
    N: for<'writer> FormatFields<'writer> + 'static;

impl<'a, 'b, Span, N> serde::ser::Serialize for SerializableSpan<'a, 'b, Span, N>
where
    Span: for<'lookup> crate::registry::LookupSpan<'lookup>,
    N: for<'writer> FormatFields<'writer> + 'static,
{
    fn serialize<Ser>(&self, serializer: Ser) -> Result<Ser::Ok, Ser::Error>
    where
        Ser: serde::ser::Serializer,
    {
        let mut serializer = serializer.serialize_map(None)?;

        let ext = self.0.extensions();
        let data = ext
            .get::<FormattedFields<N>>()
            .expect("Unable to find FormattedFields in extensions; this is a bug");

        // TODO: let's _not_ do this, but this resolves
        // https://github.com/tokio-rs/tracing/issues/391.
        // We should probably rework this to use a `serde_json::Value` or something
        // similar in a JSON-specific layer, but I'd (david)
        // rather have a uglier fix now rather than shipping broken JSON.
        match serde_json::from_str::<serde_json::Value>(&data) {
            Ok(serde_json::Value::Object(fields)) => {
                for field in fields {
                    serializer.serialize_entry(&field.0, &field.1)?;
                }
            }
            // We have fields for this span which are valid JSON but not an object.
            // This is probably a bug, so panic if we're in debug mode
            Ok(_) if cfg!(debug_assertions) => panic!(
                "span '{}' had malformed fields! this is a bug.\n  error: invalid JSON object\n  fields: {:?}",
                self.0.metadata().name(),
                data
            ),
            // If we *aren't* in debug mode, it's probably best not to
            // crash the program, let's log the field found but also an
            // message saying it's type  is invalid
            Ok(value) => {
                serializer.serialize_entry("field", &value)?;
                serializer.serialize_entry("field_error", "field was no a valid object")?
            }
            // We have previously recorded fields for this span
            // should be valid JSON. However, they appear to *not*
            // be valid JSON. This is almost certainly a bug, so
            // panic if we're in debug mode
            Err(e) if cfg!(debug_assertions) => panic!(
                "span '{}' had malformed fields! this is a bug.\n  error: {}\n  fields: {:?}",
                self.0.metadata().name(),
                e,
                data
            ),
            // If we *aren't* in debug mode, it's probably best not
            // crash the program, but let's at least make sure it's clear
            // that the fields are not supposed to be missing.
            Err(e) => serializer.serialize_entry("field_error", &format!("{}", e))?,
        };
        serializer.serialize_entry("name", self.0.metadata().name())?;
        serializer.end()
    }
}

impl<S, N, T> FormatEvent<S, N> for Format<Json, T>
where
    S: Collect + for<'lookup> LookupSpan<'lookup>,
    N: for<'writer> FormatFields<'writer> + 'static,
    T: FormatTime,
{
    fn format_event(
        &self,
        ctx: &FmtContext<'_, S, N>,
        writer: &mut dyn fmt::Write,
        event: &Event<'_>,
    ) -> fmt::Result
    where
        S: Collect + for<'a> LookupSpan<'a>,
    {
        let mut timestamp = String::new();
        self.timer.format_time(&mut timestamp)?;

        #[cfg(feature = "tracing-log")]
        let normalized_meta = event.normalized_metadata();
        #[cfg(feature = "tracing-log")]
        let meta = normalized_meta.as_ref().unwrap_or_else(|| event.metadata());
        #[cfg(not(feature = "tracing-log"))]
        let meta = event.metadata();

        let mut visit = || {
            let mut serializer = Serializer::new(WriteAdaptor::new(writer));

            let mut serializer = serializer.serialize_map(None)?;

            serializer.serialize_entry("timestamp", &timestamp)?;
            serializer.serialize_entry("level", &meta.level().as_serde())?;

            let format_field_marker: std::marker::PhantomData<N> = std::marker::PhantomData;

            let current_span = if self.format.display_current_span || self.format.display_span_list
            {
                event
                    .parent()
                    .and_then(|id| ctx.ctx.span(id))
                    .or_else(|| ctx.ctx.current_span().id().and_then(|id| ctx.ctx.span(id)))
            } else {
                None
            };

            if self.format.flatten_event {
                let mut visitor = tracing_serde::SerdeMapVisitor::new(serializer);
                event.record(&mut visitor);

                serializer = visitor.take_serializer()?;
            } else {
                use tracing_serde::fields::AsMap;
                serializer.serialize_entry("fields", &event.field_map())?;
            };

            if self.display_target {
                serializer.serialize_entry("target", meta.target())?;
            }

            if self.format.display_current_span {
                if let Some(ref span) = current_span {
                    serializer
                        .serialize_entry("span", &SerializableSpan(span, format_field_marker))
                        .unwrap_or(());
                }
            }

            if self.format.display_span_list && current_span.is_some() {
                serializer.serialize_entry(
                    "spans",
                    &SerializableContext(&ctx.ctx, format_field_marker),
                )?;
            }

            if self.display_thread_name {
                let current_thread = std::thread::current();
                match current_thread.name() {
                    Some(name) => {
                        serializer.serialize_entry("threadName", name)?;
                    }
                    // fall-back to thread id when name is absent and ids are not enabled
                    None if !self.display_thread_id => {
                        serializer
                            .serialize_entry("threadName", &format!("{:?}", current_thread.id()))?;
                    }
                    _ => {}
                }
            }

            if self.display_thread_id {
                serializer
                    .serialize_entry("threadId", &format!("{:?}", std::thread::current().id()))?;
            }

            serializer.end()
        };

        visit().map_err(|_| fmt::Error)?;
        writeln!(writer)
    }
}

impl Default for Json {
    fn default() -> Json {
        Json {
            flatten_event: false,
            display_current_span: true,
            display_span_list: true,
        }
    }
}

/// The JSON [`FormatFields`] implementation.
///
#[derive(Debug)]
pub struct JsonFields {
    // reserve the ability to add fields to this without causing a breaking
    // change in the future.
    _private: (),
}

impl JsonFields {
    /// Returns a new JSON [`FormatFields`] implementation.
    ///
    pub fn new() -> Self {
        Self { _private: () }
    }
}

impl Default for JsonFields {
    fn default() -> Self {
        Self::new()
    }
}

impl<'a> FormatFields<'a> for JsonFields {
    /// Format the provided `fields` to the provided `writer`, returning a result.
    fn format_fields<R: RecordFields>(
        &self,
        writer: &'a mut dyn fmt::Write,
        fields: R,
    ) -> fmt::Result {
        let mut v = JsonVisitor::new(writer);
        fields.record(&mut v);
        v.finish()
    }

    /// Record additional field(s) on an existing span.
    ///
    /// By default, this appends a space to the current set of fields if it is
    /// non-empty, and then calls `self.format_fields`. If different behavior is
    /// required, the default implementation of this method can be overridden.
    fn add_fields(&self, current: &'a mut String, fields: &Record<'_>) -> fmt::Result {
        if !current.is_empty() {
            // If fields were previously recorded on this span, we need to parse
            // the current set of fields as JSON, add the new fields, and
            // re-serialize them. Otherwise, if we just appended the new fields
            // to a previously serialized JSON object, we would end up with
            // malformed JSON.
            //
            // XXX(eliza): this is far from efficient, but unfortunately, it is
            // necessary as long as the JSON formatter is implemented on top of
            // an interface that stores all formatted fields as strings.
            //
            // We should consider reimplementing the JSON formatter as a
            // separate layer, rather than a formatter for the `fmt` layer —
            // then, we could store fields as JSON values, and add to them
            // without having to parse and re-serialize.
            let mut new = String::new();
            let map: BTreeMap<&'_ str, serde_json::Value> =
                serde_json::from_str(current).map_err(|_| fmt::Error)?;
            let mut v = JsonVisitor::new(&mut new);
            v.values = map;
            fields.record(&mut v);
            v.finish()?;
            *current = new;
        } else {
            // If there are no previously recorded fields, we can just reuse the
            // existing string.
            let mut v = JsonVisitor::new(current);
            fields.record(&mut v);
            v.finish()?;
        }

        Ok(())
    }
}

/// The [visitor] produced by [`JsonFields`]'s [`MakeVisitor`] implementation.
///
/// [visitor]: crate::field::Visit
/// [`MakeVisitor`]: crate::field::MakeVisitor
pub struct JsonVisitor<'a> {
    values: BTreeMap<&'a str, serde_json::Value>,
    writer: &'a mut dyn Write,
}

impl<'a> fmt::Debug for JsonVisitor<'a> {
    fn fmt(&self, f: &mut fmt::Formatter<'_>) -> fmt::Result {
        f.write_fmt(format_args!("JsonVisitor {{ values: {:?} }}", self.values))
    }
}

impl<'a> JsonVisitor<'a> {
    /// Returns a new default visitor that formats to the provided `writer`.
    ///
    /// # Arguments
    /// - `writer`: the writer to format to.
    /// - `is_empty`: whether or not any fields have been previously written to
    ///   that writer.
    pub fn new(writer: &'a mut dyn Write) -> Self {
        Self {
            values: BTreeMap::new(),
            writer,
        }
    }
}

impl<'a> crate::field::VisitFmt for JsonVisitor<'a> {
    fn writer(&mut self) -> &mut dyn fmt::Write {
        self.writer
    }
}

impl<'a> crate::field::VisitOutput<fmt::Result> for JsonVisitor<'a> {
    fn finish(self) -> fmt::Result {
        let inner = || {
            let mut serializer = Serializer::new(WriteAdaptor::new(self.writer));
            let mut ser_map = serializer.serialize_map(None)?;

            for (k, v) in self.values {
                ser_map.serialize_entry(k, &v)?;
            }

            ser_map.end()
        };

        if inner().is_err() {
            Err(fmt::Error)
        } else {
            Ok(())
        }
    }
}

impl<'a> field::Visit for JsonVisitor<'a> {
    /// Visit a signed 64-bit integer value.
    fn record_i64(&mut self, field: &Field, value: i64) {
        self.values
            .insert(&field.name(), serde_json::Value::from(value));
    }

    /// Visit an unsigned 64-bit integer value.
    fn record_u64(&mut self, field: &Field, value: u64) {
        self.values
            .insert(&field.name(), serde_json::Value::from(value));
    }

    /// Visit a boolean value.
    fn record_bool(&mut self, field: &Field, value: bool) {
        self.values
            .insert(&field.name(), serde_json::Value::from(value));
    }

    /// Visit a string value.
    fn record_str(&mut self, field: &Field, value: &str) {
        self.values
            .insert(&field.name(), serde_json::Value::from(value));
    }

    fn record_debug(&mut self, field: &Field, value: &dyn fmt::Debug) {
        match field.name() {
            // Skip fields that are actually log metadata that have already been handled
            #[cfg(feature = "tracing-log")]
            name if name.starts_with("log.") => (),
            name if name.starts_with("r#") => {
                self.values
                    .insert(&name[2..], serde_json::Value::from(format!("{:?}", value)));
            }
            name => {
                self.values
                    .insert(name, serde_json::Value::from(format!("{:?}", value)));
            }
        };
    }
}

/// A bridge between `fmt::Write` and `io::Write`.
///
/// This is needed because tracing-subscriber's FormatEvent expects a fmt::Write
/// while serde_json's Serializer expects an io::Write.
struct WriteAdaptor<'a> {
    fmt_write: &'a mut dyn fmt::Write,
}

impl<'a> WriteAdaptor<'a> {
    fn new(fmt_write: &'a mut dyn fmt::Write) -> Self {
        Self { fmt_write }
    }
}

impl<'a> io::Write for WriteAdaptor<'a> {
    fn write(&mut self, buf: &[u8]) -> io::Result<usize> {
        let s =
            std::str::from_utf8(buf).map_err(|e| io::Error::new(io::ErrorKind::InvalidData, e))?;

        self.fmt_write
            .write_str(&s)
            .map_err(|e| io::Error::new(io::ErrorKind::Other, e))?;

        Ok(s.as_bytes().len())
    }

    fn flush(&mut self) -> io::Result<()> {
        Ok(())
    }
}

impl<'a> fmt::Debug for WriteAdaptor<'a> {
    fn fmt(&self, f: &mut fmt::Formatter<'_>) -> fmt::Result {
        f.pad("WriteAdaptor { .. }")
    }
}

#[cfg(test)]
mod test {
    use super::*;
    use crate::fmt::{format::FmtSpan, test::MockMakeWriter, time::FormatTime, CollectorBuilder};
<<<<<<< HEAD
    use regex::Regex;
=======
>>>>>>> 1e09e50e
    use tracing::{self, collect::with_default};

    use std::fmt;

    struct MockTime;
    impl FormatTime for MockTime {
        fn format_time(&self, w: &mut dyn fmt::Write) -> fmt::Result {
            write!(w, "fake time")
        }
    }

    fn collector() -> CollectorBuilder<JsonFields, Format<Json>> {
        crate::fmt::CollectorBuilder::default().json()
    }

    #[test]
    fn json() {
        let expected =
        "{\"timestamp\":\"fake time\",\"level\":\"INFO\",\"span\":{\"answer\":42,\"name\":\"json_span\",\"number\":3},\"spans\":[{\"answer\":42,\"name\":\"json_span\",\"number\":3}],\"target\":\"tracing_subscriber::fmt::format::json::test\",\"fields\":{\"message\":\"some json test\"}}\n";
        let collector = collector()
            .flatten_event(false)
            .with_current_span(true)
            .with_span_list(true);
        test_json(expected, collector, || {
            let span = tracing::span!(tracing::Level::INFO, "json_span", answer = 42, number = 3);
            let _guard = span.enter();
            tracing::info!("some json test");
        });
    }

    #[test]
    fn json_flattened_event() {
        let expected =
        "{\"timestamp\":\"fake time\",\"level\":\"INFO\",\"span\":{\"answer\":42,\"name\":\"json_span\",\"number\":3},\"spans\":[{\"answer\":42,\"name\":\"json_span\",\"number\":3}],\"target\":\"tracing_subscriber::fmt::format::json::test\",\"message\":\"some json test\"}\n";

        let collector = collector()
            .flatten_event(true)
            .with_current_span(true)
            .with_span_list(true);
        test_json(expected, collector, || {
            let span = tracing::span!(tracing::Level::INFO, "json_span", answer = 42, number = 3);
            let _guard = span.enter();
            tracing::info!("some json test");
        });
    }

    #[test]
    fn json_disabled_current_span_event() {
        let expected =
        "{\"timestamp\":\"fake time\",\"level\":\"INFO\",\"spans\":[{\"answer\":42,\"name\":\"json_span\",\"number\":3}],\"target\":\"tracing_subscriber::fmt::format::json::test\",\"fields\":{\"message\":\"some json test\"}}\n";
        let collector = collector()
            .flatten_event(false)
            .with_current_span(false)
            .with_span_list(true);
        test_json(expected, collector, || {
            let span = tracing::span!(tracing::Level::INFO, "json_span", answer = 42, number = 3);
            let _guard = span.enter();
            tracing::info!("some json test");
        });
    }

    #[test]
    fn json_disabled_span_list_event() {
        let expected =
        "{\"timestamp\":\"fake time\",\"level\":\"INFO\",\"span\":{\"answer\":42,\"name\":\"json_span\",\"number\":3},\"target\":\"tracing_subscriber::fmt::format::json::test\",\"fields\":{\"message\":\"some json test\"}}\n";
        let collector = collector()
            .flatten_event(false)
            .with_current_span(true)
            .with_span_list(false);
        test_json(expected, collector, || {
            let span = tracing::span!(tracing::Level::INFO, "json_span", answer = 42, number = 3);
            let _guard = span.enter();
            tracing::info!("some json test");
        });
    }

    #[test]
    fn json_nested_span() {
        let expected =
        "{\"timestamp\":\"fake time\",\"level\":\"INFO\",\"span\":{\"answer\":43,\"name\":\"nested_json_span\",\"number\":4},\"spans\":[{\"answer\":42,\"name\":\"json_span\",\"number\":3},{\"answer\":43,\"name\":\"nested_json_span\",\"number\":4}],\"target\":\"tracing_subscriber::fmt::format::json::test\",\"fields\":{\"message\":\"some json test\"}}\n";
        let collector = collector()
            .flatten_event(false)
            .with_current_span(true)
            .with_span_list(true);
        test_json(expected, collector, || {
            let span = tracing::span!(tracing::Level::INFO, "json_span", answer = 42, number = 3);
            let _guard = span.enter();
            let span = tracing::span!(
                tracing::Level::INFO,
                "nested_json_span",
                answer = 43,
                number = 4
            );
            let _guard = span.enter();
            tracing::info!("some json test");
        });
    }

    #[test]
    fn json_no_span() {
        let expected =
        "{\"timestamp\":\"fake time\",\"level\":\"INFO\",\"target\":\"tracing_subscriber::fmt::format::json::test\",\"fields\":{\"message\":\"some json test\"}}\n";
        let collector = collector()
            .flatten_event(false)
            .with_current_span(true)
            .with_span_list(true);
        test_json(expected, collector, || {
            tracing::info!("some json test");
        });
    }

    #[test]
    fn record_works() {
        // This test reproduces issue #707, where using `Span::record` causes
        // any events inside the span to be ignored.

        let make_writer = MockMakeWriter::default();
        let subscriber = crate::fmt()
            .json()
            .with_writer(make_writer.clone())
            .finish();

        let parse_buf = || -> serde_json::Value {
            let buf = String::from_utf8(make_writer.buf().to_vec()).unwrap();
            let json = buf
                .lines()
                .last()
                .expect("expected at least one line to be written!");
            match serde_json::from_str(&json) {
                Ok(v) => v,
                Err(e) => panic!(
                    "assertion failed: JSON shouldn't be malformed\n  error: {}\n  json: {}",
                    e, json
                ),
            }
        };

        with_default(subscriber, || {
            tracing::info!("an event outside the root span");
            assert_eq!(
                parse_buf()["fields"]["message"],
                "an event outside the root span"
            );

            let span = tracing::info_span!("the span", na = tracing::field::Empty);
            span.record("na", &"value");
            let _enter = span.enter();

            tracing::info!("an event inside the root span");
            assert_eq!(
                parse_buf()["fields"]["message"],
                "an event inside the root span"
            );
        });
    }

    #[test]
<<<<<<< HEAD
    fn json_new_exit_events_with_span() {
        let expected_events = &[
            (
                FmtSpan::NEW,
                r#"{"timestamp":"fake time","level":"INFO","fields":{"message":"new"},"target":"tracing_subscriber::fmt::format::json::test","span":{"data":"testdata","name":"correct_span"},"spans":[]}"#,
            ),
            (
                FmtSpan::EXIT,
                r#"{"timestamp":"fake time","level":"INFO","fields":{"message":"exit"},"target":"tracing_subscriber::fmt::format::json::test","span":{"data":"testdata","name":"correct_span"},"spans":[]}"#,
            ),
        ];

        for expected_event in expected_events {
            let collector = collector()
                .flatten_event(false)
                .with_current_span(true)
                .with_span_list(true)
                .with_span_events(expected_event.0.clone());

            test_json(expected_event.1, collector, || {
                tracing::info_span!("correct_span", data = "testdata").in_scope(|| {});
            });
        }
    }

    #[test]
    fn json_close_event_with_span() {
        let expected = r#"{"timestamp":"fake time","level":"INFO","fields":{"message":"close","time.busy":"timing","time.idle":"timing"},"target":"tracing_subscriber::fmt::format::json::test","span":{"data":"testdata","name":"correct_span"},"spans":[]}"#;

        let make_writer = MockMakeWriter::default();
        let collector = collector()
            .flatten_event(false)
            .with_current_span(true)
            .with_span_list(true)
            .with_span_events(FmtSpan::CLOSE)
            .with_writer(make_writer.clone())
            .with_timer(MockTime)
            .finish();

        with_default(collector, || {
            tracing::info_span!("correct_span", data = "testdata").in_scope(|| {});
        });

        let buf = make_writer.buf();
        let actual = std::str::from_utf8(&buf[..]).unwrap();

        let timing_regex = Regex::new("([0-9.]+)[mµn]s").unwrap();
        let without_timing_data = timing_regex.replace_all(actual, "timing").to_string();

        assert_eq!(
            serde_json::from_str::<std::collections::HashMap<&str, serde_json::Value>>(expected)
                .unwrap(),
            serde_json::from_str(&without_timing_data).unwrap()
        );
=======
    fn json_span_event() {
        // Check span events serialize correctly.
        // Discussion: https://github.com/tokio-rs/tracing/issues/829#issuecomment-661984255
        //
        let expected = r#"{"timestamp":"fake time","level":"INFO","fields":{"message":"enter"},"target":"tracing_subscriber::fmt::format::json::test"}"#;
        let collector = collector()
            .flatten_event(false)
            .with_current_span(false)
            .with_span_list(false)
            .with_span_events(FmtSpan::ENTER);

        test_json(expected, collector, || {
            tracing::info_span!("valid_json").in_scope(|| {});
        });
>>>>>>> 1e09e50e
    }

    fn test_json<T>(
        expected: &str,
        builder: crate::fmt::CollectorBuilder<JsonFields, Format<Json>>,
        producer: impl FnOnce() -> T,
    ) {
        let make_writer = MockMakeWriter::default();
        let collector = builder
            .with_writer(make_writer.clone())
            .with_timer(MockTime)
            .finish();

        with_default(collector, producer);

        let buf = make_writer.buf();
        let actual = std::str::from_utf8(&buf[..]).unwrap();
        assert_eq!(
            serde_json::from_str::<std::collections::HashMap<&str, serde_json::Value>>(expected)
                .unwrap(),
            serde_json::from_str(actual).unwrap()
        );
    }
}<|MERGE_RESOLUTION|>--- conflicted
+++ resolved
@@ -500,10 +500,8 @@
 mod test {
     use super::*;
     use crate::fmt::{format::FmtSpan, test::MockMakeWriter, time::FormatTime, CollectorBuilder};
-<<<<<<< HEAD
     use regex::Regex;
-=======
->>>>>>> 1e09e50e
+
     use tracing::{self, collect::with_default};
 
     use std::fmt;
@@ -661,7 +659,6 @@
     }
 
     #[test]
-<<<<<<< HEAD
     fn json_new_exit_events_with_span() {
         let expected_events = &[
             (
@@ -716,7 +713,8 @@
                 .unwrap(),
             serde_json::from_str(&without_timing_data).unwrap()
         );
-=======
+    }
+
     fn json_span_event() {
         // Check span events serialize correctly.
         // Discussion: https://github.com/tokio-rs/tracing/issues/829#issuecomment-661984255
@@ -731,7 +729,6 @@
         test_json(expected, collector, || {
             tracing::info_span!("valid_json").in_scope(|| {});
         });
->>>>>>> 1e09e50e
     }
 
     fn test_json<T>(
