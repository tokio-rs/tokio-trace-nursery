--- conflicted
+++ resolved
@@ -15,12 +15,9 @@
 - cargo test --verbose -p tokio-trace-log
 - cargo test --verbose -p tokio-trace-env-logger
 - cargo test --verbose -p tokio-trace-macros
-<<<<<<< HEAD
 - cargo test --verbose -p tokio-trace-serde
-=======
 - cargo test --verbose -p tokio-trace-fmt
 - cargo test --verbose -p tokio-trace-slog
->>>>>>> a6d2c15a
 
 jobs:
   include:
